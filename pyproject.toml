[project]
name = "kimi-cli"
version = "0.44"
description = "Kimi CLI is your next CLI agent."
readme = "README.md"
requires-python = ">=3.13"
dependencies = [
    "agent-client-protocol==0.6.2",
    "aiofiles==25.1.0",
    "aiohttp==3.13.2",
    "click==8.3.0",
<<<<<<< HEAD
    "kosong==0.16.0",
=======
    "kosong==0.16.1",
>>>>>>> 619f3464
    "loguru==0.7.3",
    "patch-ng==1.19.0",
    "prompt-toolkit==3.0.52",
    "pillow==12.0.0",
    "pyyaml==6.0.3",
    "rich==14.2.0",
    "ripgrepy==2.2.0",
    "streamingjson==0.0.5",
    "trafilatura==2.0.0",
    "tenacity==9.1.2",
    "fastmcp==2.12.5",
    "pydantic==2.12.3",
    "httpx[socks]==0.28.1",
]

[dependency-groups]
dev = [
    "inline-snapshot[black]>=0.31.0",
    "pyinstaller>=6.16.0",
    "pyright>=1.1.407",
    "pytest>=8.4.2",
    "pytest-asyncio>=1.2.0",
    "ruff>=0.14.1",
]

[build-system]
requires = ["uv_build>=0.8.5,<0.9.0"]
build-backend = "uv_build"

[tool.uv.build-backend]
module-name = ["kimi_cli"]
source-exclude = ["tests/**/*", "src/kimi_cli/deps/**/*"]

[project.scripts]
kimi = "kimi_cli.cli:main"

[tool.ruff]
line-length = 100

[tool.ruff.lint]
select = [
    "E",   # pycodestyle
    "F",   # Pyflakes
    "UP",  # pyupgrade
    "B",   # flake8-bugbear
    "SIM", # flake8-simplify
    "I",   # isort
]

[tool.typos.files]
extend-exclude = ["kimi.spec", "pyinstaller.py"]

[tool.typos.default.extend-words]
datas = "datas"<|MERGE_RESOLUTION|>--- conflicted
+++ resolved
@@ -9,11 +9,7 @@
     "aiofiles==25.1.0",
     "aiohttp==3.13.2",
     "click==8.3.0",
-<<<<<<< HEAD
-    "kosong==0.16.0",
-=======
     "kosong==0.16.1",
->>>>>>> 619f3464
     "loguru==0.7.3",
     "patch-ng==1.19.0",
     "prompt-toolkit==3.0.52",
