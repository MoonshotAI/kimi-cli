--- conflicted
+++ resolved
@@ -12,11 +12,8 @@
 ## [Unreleased]
 
 - CLI: Add `--final-message-only` (and `--quiet` alias) to only output the final assistant message in print UI
-<<<<<<< HEAD
+- LLM: Add `video_in` model capability and support video inputs
 - ACP: Route file reads/writes and shell commands through ACP clients for synced edits/output
-=======
-- LLM: Add `video_in` model capability and support video inputs
->>>>>>> 6a293ef3
 
 ## [0.69] - 2025-12-29
 
