--- conflicted
+++ resolved
@@ -13,13 +13,10 @@
 
 - Lib: Support creating named sessions via `Session.create(work_dir, session_id)`
 - CLI: Automatically create new session when specified session ID is not found
-<<<<<<< HEAD
+- CLI: Delete empty sessions on exit and ignore sessions whose context file is empty when listing
+- UI: Improve session replaying
 - Lib: Add `model_config: LLMModel | None` and `provider_config: LLMProvider | None` properties to `LLM` class
 - MetaCmd: Add `/usage` meta command to show API usage for Kimi for Coding users
-=======
-- CLI: Delete empty sessions on exit and ignore sessions whose context file is empty when listing
-- UI: Improve session replaying
->>>>>>> e5848896
 
 ## [0.64] - 2025-12-15
 
