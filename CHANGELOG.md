# Changelog

<!--
Release notes will be parsed and available as /release-notes
The parser extracts for each version:
  - a short description (first paragraph after the version header)
  - bullet entries beginning with "- " under that version (across any subsections)
Internal builds may append content to the Unreleased section.
Only write entries that are worth mentioning to users.
-->

## [Unreleased]

- ACP: Advertise slash commands in single-session ACP mode (`kimi --acp`)
- MCP: Add `mcp.client` config section to configure MCP tool call timeout and other future options
<<<<<<< HEAD
- UI: Fix Ctrl-C not working in some rare cases
=======
- Core: Improve default system prompt and `ReadFile` tool
>>>>>>> 9e0ce19d

## [0.66] - 2025-12-19

- Lib: Provide `token_usage` and `message_id` in `StatusUpdate` Wire message
- Lib: Add `KimiToolset.load_tools` method to load tools with dependency injection
- Lib: Add `KimiToolset.load_mcp_tools` method to load MCP tools
- Lib: Move `MCPTool` from `kimi_cli.tools.mcp` to `kimi_cli.soul.toolset`
- Lib: Add `InvalidToolError`, `MCPConfigError` and `MCPRuntimeError`
- Lib: Make the detailed Kimi CLI exception classes extend `ValueError` or `RuntimeError`
- Lib: Allow passing validated `list[fastmcp.mcp_config.MCPConfig]` as `mcp_configs` for `KimiCLI.create` and `load_agent`
- Lib: Fix exception raising for `KimiCLI.create`, `load_agent`, `KimiToolset.load_tools` and `KimiToolset.load_mcp_tools`
- LLM: Add provider type `vertexai` to support Vertex AI
- LLM: Rename Gemini Developer API provider type from `google_genai` to `gemini`
- Config: Migrate config file from JSON to TOML
- MCP: Connect to MCP servers in background and parallel to reduce startup time
- MCP: Add `mcp-session-id` HTTP header when connecting to MCP servers
- Lib: Split slash commands (prev "meta commands") into two groups: Shell-level and KimiSoul-level
- Lib: Add `available_slash_commands` property to `Soul` protocol
- ACP: Advertise slash commands `/init`, `/compact` and `/yolo` to ACP clients
- SlashCmd: Add `/mcp` slash command to display MCP server and tool status

## [0.65] - 2025-12-16

- Lib: Support creating named sessions via `Session.create(work_dir, session_id)`
- CLI: Automatically create new session when specified session ID is not found
- CLI: Delete empty sessions on exit and ignore sessions whose context file is empty when listing
- UI: Improve session replaying
- Lib: Add `model_config: LLMModel | None` and `provider_config: LLMProvider | None` properties to `LLM` class
- MetaCmd: Add `/usage` meta command to show API usage for Kimi for Coding users

## [0.64] - 2025-12-15

- UI: Fix UTF-16 surrogate characters input on Windows
- Core: Add `/sessions` meta command to list existing sessions and switch to a selected one
- CLI: Add `--session/-S` option to specify session ID to resume
- MCP: Add `kimi mcp` subcommand group to manage global MCP config file `~/.kimi/mcp.json`

## [0.63] - 2025-12-12

- Tool: Fix `FetchURL` tool incorrect output when fetching via service fails
- Tool: Use `bash` instead of `sh` in `Shell` tool for better compatibility
- Tool: Fix `Grep` tool unicode decoding error on Windows
- ACP: Support ACP session continuation (list/load sessions) with `kimi acp` subcommand
- Lib: Add `Session.find` and `Session.list` static methods to find and list sessions
- ACP: Update agent plans on the client side when `SetTodoList` tool is called
- UI: Prevent normal messages starting with `/` from being treated as meta commands

## [0.62] - 2025-12-08

- ACP: Fix tool results (including Shell tool output) not being displayed in ACP clients like Zed
- ACP: Fix compatibility with the latest version of Zed IDE (0.215.3)
- Tool: Use PowerShell instead of CMD on Windows for better usability
- Core: Fix startup crash when there is broken symbolic link in the working directory
- Core: Add builtin `okabe` agent file with `SendDMail` tool enabled
- CLI: Add `--agent` option to specify builtin agents like `default` and `okabe`
- Core: Improve compaction logic to better preserve relevant information

## [0.61] - 2025-12-04

- Lib: Fix logging when used as a library
- Tool: Harden file path check to protect against shared-prefix escape
- LLM: Improve compatibility with some third-party OpenAI Responses and Anthropic API providers

## [0.60] - 2025-12-01

- LLM: Fix interleaved thinking for Kimi and OpenAI-compatible providers

## [0.59] - 2025-11-28

- Core: Move context file location to `.kimi/sessions/{workdir_md5}/{session_id}/context.jsonl`
- Lib: Move `WireMessage` type alias to `kimi_cli.wire.message`
- Lib: Add `kimi_cli.wire.message.Request` type alias request messages (which currently only includes `ApprovalRequest`)
- Lib: Add `kimi_cli.wire.message.is_event`, `is_request` and `is_wire_message` utility functions to check the type of wire messages
- Lib: Add `kimi_cli.wire.serde` module for serialization and deserialization of wire messages
- Lib: Change `StatusUpdate` Wire message to not using `kimi_cli.soul.StatusSnapshot`
- Core: Record Wire messages to a JSONL file in session directory
- Core: Introduce `TurnBegin` Wire message to mark the beginning of each agent turn
- UI: Print user input again with a panel in shell mode
- Lib: Add `Session.dir` property to get the session directory path
- UI: Improve "Approve for session" experience when there are multiple parallel subagents
- Wire: Reimplement Wire server mode (which is enabled with `--wire` option)
- Lib: Rename `ShellApp` to `Shell`, `PrintApp` to `Print`, `ACPServer` to `ACP` and `WireServer` to `WireOverStdio` for better consistency
- Lib: Rename `KimiCLI.run_shell_mode` to `run_shell`, `run_print_mode` to `run_print`, `run_acp_server` to `run_acp`, and `run_wire_server` to `run_wire_stdio` for better consistency
- Lib: Add `KimiCLI.run` method to run a turn with given user input and yield Wire messages
- Print: Fix stream-json print mode not flushing output properly
- LLM: Improve compatibility with some OpenAI and Anthropic API providers
- Core: Fix chat provider error after compaction when using Anthropic API

## [0.58] - 2025-11-21

- Core: Fix field inheritance of agent spec files when using `extend`
- Core: Support using MCP tools in subagents
- Tool: Add `CreateSubagent` tool to create subagents dynamically (not enabled in default agent)
- Tool: Use MoonshotFetch service in `FetchURL` tool for Kimi for Coding plan
- Tool: Truncate Grep tool output to avoid exceeding token limit

## [0.57] - 2025-11-20

- LLM: Fix Google GenAI provider when thinking toggle is not on
- UI: Improve approval request wordings
- Tool: Remove `PatchFile` tool
- Tool: Rename `Bash`/`CMD` tool to `Shell` tool
- Tool: Move `Task` tool to `kimi_cli.tools.multiagent` module

## [0.56] - 2025-11-19

- LLM: Add support for Google GenAI provider

## [0.55] - 2025-11-18

- Lib: Add `kimi_cli.app.enable_logging` function to enable logging when directly using `KimiCLI` class
- Core: Fix relative path resolution in agent spec files
- Core: Prevent from panic when LLM API connection failed
- Tool: Optimize `FetchURL` tool for better content extraction
- Tool: Increase MCP tool call timeout to 60 seconds
- Tool: Provide better error message in `Glob` tool when pattern is `**`
- ACP: Fix thinking content not displayed properly
- UI: Minor UI improvements in shell mode

## [0.54] - 2025-11-13

- Lib: Move `WireMessage` from `kimi_cli.wire.message` to `kimi_cli.wire`
- Print: Fix `stream-json` output format missing the last assistant message
- UI: Add warning when API key is overridden by `KIMI_API_KEY` environment variable
- UI: Make a bell sound when there's an approval request
- Core: Fix context compaction and clearing on Windows

## [0.53] - 2025-11-12

- UI: Remove unnecessary trailing spaces in console output
- Core: Throw error when there are unsupported message parts
- MetaCmd: Add `/yolo` meta command to enable YOLO mode after startup
- Tool: Add approval request for MCP tools
- Tool: Disable `Think` tool in default agent
- CLI: Restore thinking mode from last time when `--thinking` is not specified
- CLI: Fix `/reload` not working in binary packed by PyInstaller

## [0.52] - 2025-11-10

- CLI: Remove `--ui` option in favor of `--print`, `--acp`, and `--wire` flags (shell is still the default)
- CLI: More intuitive session continuation behavior
- Core: Add retry for LLM empty responses
- Tool: Change `Bash` tool to `CMD` tool on Windows
- UI: Fix completion after backspacing
- UI: Fix code block rendering issues on light background colors

## [0.51] - 2025-11-8

- Lib: Rename `Soul.model` to `Soul.model_name`
- Lib: Rename `LLMModelCapability` to `ModelCapability` and move to `kimi_cli.llm`
- Lib: Add `"thinking"` to `ModelCapability`
- Lib: Remove `LLM.supports_image_in` property
- Lib: Add required `Soul.model_capabilities` property
- Lib: Rename `KimiSoul.set_thinking_mode` to `KimiSoul.set_thinking`
- Lib: Add `KimiSoul.thinking` property
- UI: Better checks and notices for LLM model capabilities
- UI: Clear the screen for `/clear` meta command
- Tool: Support auto-downloading ripgrep on Windows
- CLI: Add `--thinking` option to start in thinking mode
- ACP: Support thinking content in ACP mode

## [0.50] - 2025-11-07

### Changed

- Improve UI look and feel
- Improve Task tool observability

## [0.49] - 2025-11-06

### Fixed

- Minor UX improvements

## [0.48] - 2025-11-06

### Added

- Support Kimi K2 thinking mode

## [0.47] - 2025-11-05

### Fixed

- Fix Ctrl-W not working in some environments
- Do not load SearchWeb tool when the search service is not configured

## [0.46] - 2025-11-03

### Added

- Introduce Wire over stdio for local IPC (experimental, subject to change)
- Support Anthropic provider type

### Fixed

- Fix binary packed by PyInstaller not working due to wrong entrypoint

## [0.45] - 2025-10-31

### Added

- Allow `KIMI_MODEL_CAPABILITIES` environment variable to override model capabilities
- Add `--no-markdown` option to disable markdown rendering
- Support `openai_responses` LLM provider type

### Fixed

- Fix crash when continuing a session

## [0.44] - 2025-10-30

### Changed

- Improve startup time

### Fixed

- Fix potential invalid bytes in user input

## [0.43] - 2025-10-30

### Added

- Basic Windows support (experimental)
- Display warnings when base URL or API key is overridden in environment variables
- Support image input if the LLM model supports it
- Replay recent context history when continuing a session

### Fixed

- Ensure new line after executing shell commands

## [0.42] - 2025-10-28

### Added

- Support Ctrl-J or Alt-Enter to insert a new line

### Changed

- Change mode switch shortcut from Ctrl-K to Ctrl-X
- Improve overall robustness

### Fixed

- Fix ACP server `no attribute` error

## [0.41] - 2025-10-26

### Fixed

- Fix a bug for Glob tool when no matching files are found
- Ensure reading files with UTF-8 encoding

### Changed

- Disable reading command/query from stdin in shell mode
- Clarify the API platform selection in `/setup` meta command

## [0.40] - 2025-10-24

### Added

- Support `ESC` key to interrupt the agent loop

### Fixed

- Fix SSL certificate verification error in some rare cases
- Fix possible decoding error in Bash tool

## [0.39] - 2025-10-24

### Fixed

- Fix context compaction threshold check
- Fix panic when SOCKS proxy is set in the shell session

## [0.38] - 2025-10-24

- Minor UX improvements

## [0.37] - 2025-10-24

### Fixed

- Fix update checking

## [0.36] - 2025-10-24

### Added

- Add `/debug` meta command to debug the context
- Add auto context compaction
- Add approval request mechanism
- Add `--yolo` option to automatically approve all actions
- Render markdown content for better readability

### Fixed

- Fix "unknown error" message when interrupting a meta command

## [0.35] - 2025-10-22

### Changed

- Minor UI improvements
- Auto download ripgrep if not found in the system
- Always approve tool calls in `--print` mode
- Add `/feedback` meta command

## [0.34] - 2025-10-21

### Added

- Add `/update` meta command to check for updates and auto-update in background
- Support running interactive shell commands in raw shell mode
- Add `/setup` meta command to setup LLM provider and model
- Add `/reload` meta command to reload configuration

## [0.33] - 2025-10-18

### Added

- Add `/version` meta command
- Add raw shell mode, which can be switched to by Ctrl-K
- Show shortcuts in bottom status line

### Fixed

- Fix logging redirection
- Merge duplicated input histories

## [0.32] - 2025-10-16

### Added

- Add bottom status line
- Support file path auto-completion (`@filepath`)

### Fixed

- Do not auto-complete meta command in the middle of user input

## [0.31] - 2025-10-14

### Fixed

- Fix step interrupting by Ctrl-C, for real

## [0.30] - 2025-10-14

### Added

- Add `/compact` meta command to allow manually compacting context

### Fixed

- Fix `/clear` meta command when context is empty

## [0.29] - 2025-10-14

### Added

- Support Enter key to accept completion in shell mode
- Remember user input history across sessions in shell mode
- Add `/reset` meta command as an alias for `/clear`

### Fixed

- Fix step interrupting by Ctrl-C

### Changed

- Disable `SendDMail` tool in Kimi Koder agent

## [0.28] - 2025-10-13

### Added

- Add `/init` meta command to analyze the codebase and generate an `AGENTS.md` file
- Add `/clear` meta command to clear the context

### Fixed

- Fix `ReadFile` output

## [0.27] - 2025-10-11

### Added

- Add `--mcp-config-file` and `--mcp-config` options to load MCP configs

### Changed

- Rename `--agent` option to `--agent-file`

## [0.26] - 2025-10-11

### Fixed

- Fix possible encoding error in `--output-format stream-json` mode

## [0.25] - 2025-10-11

### Changed

- Rename package name `ensoul` to `kimi-cli`
- Rename `ENSOUL_*` builtin system prompt arguments to `KIMI_*`
- Further decouple `App` with `Soul`
- Split `Soul` protocol and `KimiSoul` implementation for better modularity

## [0.24] - 2025-10-10

### Fixed

- Fix ACP `cancel` method

## [0.23] - 2025-10-09

### Added

- Add `extend` field to agent file to support agent file extension
- Add `exclude_tools` field to agent file to support excluding tools
- Add `subagents` field to agent file to support defining subagents

## [0.22] - 2025-10-09

### Changed

- Improve `SearchWeb` and `FetchURL` tool call visualization
- Improve search result output format

## [0.21] - 2025-10-09

### Added

- Add `--print` option as a shortcut for `--ui print`, `--acp` option as a shortcut for `--ui acp`
- Support `--output-format stream-json` to print output in JSON format
- Add `SearchWeb` tool with `services.moonshot_search` configuration. You need to configure it with `"services": {"moonshot_search": {"api_key": "your-search-api-key"}}` in your config file.
- Add `FetchURL` tool
- Add `Think` tool
- Add `PatchFile` tool, not enabled in Kimi Koder agent
- Enable `SendDMail` and `Task` tool in Kimi Koder agent with better tool prompts
- Add `ENSOUL_NOW` builtin system prompt argument

### Changed

- Better-looking `/release-notes`
- Improve tool descriptions
- Improve tool output truncation

## [0.20] - 2025-09-30

### Added

- Add `--ui acp` option to start Agent Client Protocol (ACP) server

## [0.19] - 2025-09-29

### Added

- Support piped stdin for print UI
- Support `--input-format=stream-json` for piped JSON input

### Fixed

- Do not include `CHECKPOINT` messages in the context when `SendDMail` is not enabled

## [0.18] - 2025-09-29

### Added

- Support `max_context_size` in LLM model configurations to configure the maximum context size (in tokens)

### Improved

- Improve `ReadFile` tool description

## [0.17] - 2025-09-29

### Fixed

- Fix step count in error message when exceeded max steps
- Fix history file assertion error in `kimi_run`
- Fix error handling in print mode and single command shell mode
- Add retry for LLM API connection errors and timeout errors

### Changed

- Increase default max-steps-per-run to 100

## [0.16.0] - 2025-09-26

### Tools

- Add `SendDMail` tool (disabled in Kimi Koder, can be enabled in custom agent)

### SDK

- Session history file can be specified via `_history_file` parameter when creating a new session

## [0.15.0] - 2025-09-26

- Improve tool robustness

## [0.14.0] - 2025-09-25

### Added

- Add `StrReplaceFile` tool

### Improved

- Emphasize the use of the same language as the user

## [0.13.0] - 2025-09-25

### Added

- Add `SetTodoList` tool
- Add `User-Agent` in LLM API calls

### Improved

- Better system prompt and tool description
- Better error messages for LLM

## [0.12.0] - 2025-09-24

### Added

- Add `print` UI mode, which can be used via `--ui print` option
- Add logging and `--debug` option

### Changed

- Catch EOF error for better experience

## [0.11.1] - 2025-09-22

### Changed

- Rename `max_retry_per_step` to `max_retries_per_step`

## [0.11.0] - 2025-09-22

### Added

- Add `/release-notes` command
- Add retry for LLM API errors
- Add loop control configuration, e.g. `{"loop_control": {"max_steps_per_run": 50, "max_retry_per_step": 3}}`

### Changed

- Better extreme cases handling in `read_file` tool
- Prevent Ctrl-C from exiting the CLI, force the use of Ctrl-D or `exit` instead

## [0.10.1] - 2025-09-18

- Make slash commands look slightly better
- Improve `glob` tool

## [0.10.0] - 2025-09-17

### Added

- Add `read_file` tool
- Add `write_file` tool
- Add `glob` tool
- Add `task` tool

### Changed

- Improve tool call visualization
- Improve session management
- Restore context usage when `--continue` a session

## [0.9.0] - 2025-09-15

- Remove `--session` and `--continue` options

## [0.8.1] - 2025-09-14

- Fix config model dumping

## [0.8.0] - 2025-09-14

- Add `shell` tool and basic system prompt
- Add tool call visualization
- Add context usage count
- Support interrupting the agent loop
- Support project-level `AGENTS.md`
- Support custom agent defined with YAML
- Support oneshot task via `kimi -c`<|MERGE_RESOLUTION|>--- conflicted
+++ resolved
@@ -13,11 +13,8 @@
 
 - ACP: Advertise slash commands in single-session ACP mode (`kimi --acp`)
 - MCP: Add `mcp.client` config section to configure MCP tool call timeout and other future options
-<<<<<<< HEAD
+- Core: Improve default system prompt and `ReadFile` tool
 - UI: Fix Ctrl-C not working in some rare cases
-=======
-- Core: Improve default system prompt and `ReadFile` tool
->>>>>>> 9e0ce19d
 
 ## [0.66] - 2025-12-19
 
