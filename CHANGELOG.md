# Changelog

<!--
Release notes will be parsed and available as /release-notes
The parser extracts for each version:
  - a short description (first paragraph after the version header)
  - bullet entries beginning with "- " under that version (across any subsections)
Internal builds may append content to the Unreleased section.
Only write entries that are worth mentioning to users.
-->

## [Unreleased]

- Lib: Provide `token_usage` and `message_id` in `StatusUpdate` Wire message
- Lib: Add `KimiToolset.load_tools` method to load tools with dependency injection
- Lib: Add `KimiToolset.load_mcp_tools` method to load MCP tools
- Lib: Move `MCPTool` from `kimi_cli.tools.mcp` to `kimi_cli.soul.toolset`
<<<<<<< HEAD
- Lib: Add `InvalidToolError`, `MCPConfigError` and `MCPRuntimeError`
- Lib: Make the detailed Kimi CLI exception classes extend `ValueError` or `RuntimeError`
- Lib: Allow passing validated `list[fastmcp.mcp_config.MCPConfig]` as `mcp_configs` for `KimiCLI.create` and `load_agent`
- Lib: Fix exception raising for `KimiCLI.create`, `load_agent`, `KimiToolset.load_tools` and `KimiToolset.load_mcp_tools`
=======
- LLM: Add provider type `vertexai` to support Vertex AI
- LLM: Rename Gemini Developer API provider type from `google_genai` to `gemini`
- Config: Migrate config file from JSON to TOML
>>>>>>> a75a51b7

## [0.65] - 2025-12-16

- Lib: Support creating named sessions via `Session.create(work_dir, session_id)`
- CLI: Automatically create new session when specified session ID is not found
- CLI: Delete empty sessions on exit and ignore sessions whose context file is empty when listing
- UI: Improve session replaying
- Lib: Add `model_config: LLMModel | None` and `provider_config: LLMProvider | None` properties to `LLM` class
- MetaCmd: Add `/usage` meta command to show API usage for Kimi for Coding users

## [0.64] - 2025-12-15

- UI: Fix UTF-16 surrogate characters input on Windows
- Core: Add `/sessions` meta command to list existing sessions and switch to a selected one
- CLI: Add `--session/-S` option to specify session ID to resume
- MCP: Add `kimi mcp` subcommand group to manage global MCP config file `~/.kimi/mcp.json`

## [0.63] - 2025-12-12

- Tool: Fix `FetchURL` tool incorrect output when fetching via service fails
- Tool: Use `bash` instead of `sh` in `Shell` tool for better compatibility
- Tool: Fix `Grep` tool unicode decoding error on Windows
- ACP: Support ACP session continuation (list/load sessions) with `kimi acp` subcommand
- Lib: Add `Session.find` and `Session.list` static methods to find and list sessions
- ACP: Update agent plans on the client side when `SetTodoList` tool is called
- UI: Prevent normal messages starting with `/` from being treated as meta commands

## [0.62] - 2025-12-08

- ACP: Fix tool results (including Shell tool output) not being displayed in ACP clients like Zed
- ACP: Fix compatibility with the latest version of Zed IDE (0.215.3)
- Tool: Use PowerShell instead of CMD on Windows for better usability
- Core: Fix startup crash when there is broken symbolic link in the working directory
- Core: Add builtin `okabe` agent file with `SendDMail` tool enabled
- CLI: Add `--agent` option to specify builtin agents like `default` and `okabe`
- Core: Improve compaction logic to better preserve relevant information

## [0.61] - 2025-12-04

- Lib: Fix logging when used as a library
- Tool: Harden file path check to protect against shared-prefix escape
- LLM: Improve compatibility with some third-party OpenAI Responses and Anthropic API providers

## [0.60] - 2025-12-01

- LLM: Fix interleaved thinking for Kimi and OpenAI-compatible providers

## [0.59] - 2025-11-28

- Core: Move context file location to `.kimi/sessions/{workdir_md5}/{session_id}/context.jsonl`
- Lib: Move `WireMessage` type alias to `kimi_cli.wire.message`
- Lib: Add `kimi_cli.wire.message.Request` type alias request messages (which currently only includes `ApprovalRequest`)
- Lib: Add `kimi_cli.wire.message.is_event`, `is_request` and `is_wire_message` utility functions to check the type of wire messages
- Lib: Add `kimi_cli.wire.serde` module for serialization and deserialization of wire messages
- Lib: Change `StatusUpdate` Wire message to not using `kimi_cli.soul.StatusSnapshot`
- Core: Record Wire messages to a JSONL file in session directory
- Core: Introduce `TurnBegin` Wire message to mark the beginning of each agent turn
- UI: Print user input again with a panel in shell mode
- Lib: Add `Session.dir` property to get the session directory path
- UI: Improve "Approve for session" experience when there are multiple parallel subagents
- Wire: Reimplement Wire server mode (which is enabled with `--wire` option)
- Lib: Rename `ShellApp` to `Shell`, `PrintApp` to `Print`, `ACPServer` to `ACP` and `WireServer` to `WireOverStdio` for better consistency
- Lib: Rename `KimiCLI.run_shell_mode` to `run_shell`, `run_print_mode` to `run_print`, `run_acp_server` to `run_acp`, and `run_wire_server` to `run_wire_stdio` for better consistency
- Lib: Add `KimiCLI.run` method to run a turn with given user input and yield Wire messages
- Print: Fix stream-json print mode not flushing output properly
- LLM: Improve compatibility with some OpenAI and Anthropic API providers
- Core: Fix chat provider error after compaction when using Anthropic API

## [0.58] - 2025-11-21

- Core: Fix field inheritance of agent spec files when using `extend`
- Core: Support using MCP tools in subagents
- Tool: Add `CreateSubagent` tool to create subagents dynamically (not enabled in default agent)
- Tool: Use MoonshotFetch service in `FetchURL` tool for Kimi for Coding plan
- Tool: Truncate Grep tool output to avoid exceeding token limit

## [0.57] - 2025-11-20

- LLM: Fix Google GenAI provider when thinking toggle is not on
- UI: Improve approval request wordings
- Tool: Remove `PatchFile` tool
- Tool: Rename `Bash`/`CMD` tool to `Shell` tool
- Tool: Move `Task` tool to `kimi_cli.tools.multiagent` module

## [0.56] - 2025-11-19

- LLM: Add support for Google GenAI provider

## [0.55] - 2025-11-18

- Lib: Add `kimi_cli.app.enable_logging` function to enable logging when directly using `KimiCLI` class
- Core: Fix relative path resolution in agent spec files
- Core: Prevent from panic when LLM API connection failed
- Tool: Optimize `FetchURL` tool for better content extraction
- Tool: Increase MCP tool call timeout to 60 seconds
- Tool: Provide better error message in `Glob` tool when pattern is `**`
- ACP: Fix thinking content not displayed properly
- UI: Minor UI improvements in shell mode

## [0.54] - 2025-11-13

- Lib: Move `WireMessage` from `kimi_cli.wire.message` to `kimi_cli.wire`
- Print: Fix `stream-json` output format missing the last assistant message
- UI: Add warning when API key is overridden by `KIMI_API_KEY` environment variable
- UI: Make a bell sound when there's an approval request
- Core: Fix context compaction and clearing on Windows

## [0.53] - 2025-11-12

- UI: Remove unnecessary trailing spaces in console output
- Core: Throw error when there are unsupported message parts
- MetaCmd: Add `/yolo` meta command to enable YOLO mode after startup
- Tool: Add approval request for MCP tools
- Tool: Disable `Think` tool in default agent
- CLI: Restore thinking mode from last time when `--thinking` is not specified
- CLI: Fix `/reload` not working in binary packed by PyInstaller

## [0.52] - 2025-11-10

- CLI: Remove `--ui` option in favor of `--print`, `--acp`, and `--wire` flags (shell is still the default)
- CLI: More intuitive session continuation behavior
- Core: Add retry for LLM empty responses
- Tool: Change `Bash` tool to `CMD` tool on Windows
- UI: Fix completion after backspacing
- UI: Fix code block rendering issues on light background colors

## [0.51] - 2025-11-8

- Lib: Rename `Soul.model` to `Soul.model_name`
- Lib: Rename `LLMModelCapability` to `ModelCapability` and move to `kimi_cli.llm`
- Lib: Add `"thinking"` to `ModelCapability`
- Lib: Remove `LLM.supports_image_in` property
- Lib: Add required `Soul.model_capabilities` property
- Lib: Rename `KimiSoul.set_thinking_mode` to `KimiSoul.set_thinking`
- Lib: Add `KimiSoul.thinking` property
- UI: Better checks and notices for LLM model capabilities
- UI: Clear the screen for `/clear` meta command
- Tool: Support auto-downloading ripgrep on Windows
- CLI: Add `--thinking` option to start in thinking mode
- ACP: Support thinking content in ACP mode

## [0.50] - 2025-11-07

### Changed

- Improve UI look and feel
- Improve Task tool observability

## [0.49] - 2025-11-06

### Fixed

- Minor UX improvements

## [0.48] - 2025-11-06

### Added

- Support Kimi K2 thinking mode

## [0.47] - 2025-11-05

### Fixed

- Fix Ctrl-W not working in some environments
- Do not load SearchWeb tool when the search service is not configured

## [0.46] - 2025-11-03

### Added

- Introduce Wire over stdio for local IPC (experimental, subject to change)
- Support Anthropic provider type

### Fixed

- Fix binary packed by PyInstaller not working due to wrong entrypoint

## [0.45] - 2025-10-31

### Added

- Allow `KIMI_MODEL_CAPABILITIES` environment variable to override model capabilities
- Add `--no-markdown` option to disable markdown rendering
- Support `openai_responses` LLM provider type

### Fixed

- Fix crash when continuing a session

## [0.44] - 2025-10-30

### Changed

- Improve startup time

### Fixed

- Fix potential invalid bytes in user input

## [0.43] - 2025-10-30

### Added

- Basic Windows support (experimental)
- Display warnings when base URL or API key is overridden in environment variables
- Support image input if the LLM model supports it
- Replay recent context history when continuing a session

### Fixed

- Ensure new line after executing shell commands

## [0.42] - 2025-10-28

### Added

- Support Ctrl-J or Alt-Enter to insert a new line

### Changed

- Change mode switch shortcut from Ctrl-K to Ctrl-X
- Improve overall robustness

### Fixed

- Fix ACP server `no attribute` error

## [0.41] - 2025-10-26

### Fixed

- Fix a bug for Glob tool when no matching files are found
- Ensure reading files with UTF-8 encoding

### Changed

- Disable reading command/query from stdin in shell mode
- Clarify the API platform selection in `/setup` meta command

## [0.40] - 2025-10-24

### Added

- Support `ESC` key to interrupt the agent loop

### Fixed

- Fix SSL certificate verification error in some rare cases
- Fix possible decoding error in Bash tool

## [0.39] - 2025-10-24

### Fixed

- Fix context compaction threshold check
- Fix panic when SOCKS proxy is set in the shell session

## [0.38] - 2025-10-24

- Minor UX improvements

## [0.37] - 2025-10-24

### Fixed

- Fix update checking

## [0.36] - 2025-10-24

### Added

- Add `/debug` meta command to debug the context
- Add auto context compaction
- Add approval request mechanism
- Add `--yolo` option to automatically approve all actions
- Render markdown content for better readability

### Fixed

- Fix "unknown error" message when interrupting a meta command

## [0.35] - 2025-10-22

### Changed

- Minor UI improvements
- Auto download ripgrep if not found in the system
- Always approve tool calls in `--print` mode
- Add `/feedback` meta command

## [0.34] - 2025-10-21

### Added

- Add `/update` meta command to check for updates and auto-update in background
- Support running interactive shell commands in raw shell mode
- Add `/setup` meta command to setup LLM provider and model
- Add `/reload` meta command to reload configuration

## [0.33] - 2025-10-18

### Added

- Add `/version` meta command
- Add raw shell mode, which can be switched to by Ctrl-K
- Show shortcuts in bottom status line

### Fixed

- Fix logging redirection
- Merge duplicated input histories

## [0.32] - 2025-10-16

### Added

- Add bottom status line
- Support file path auto-completion (`@filepath`)

### Fixed

- Do not auto-complete meta command in the middle of user input

## [0.31] - 2025-10-14

### Fixed

- Fix step interrupting by Ctrl-C, for real

## [0.30] - 2025-10-14

### Added

- Add `/compact` meta command to allow manually compacting context

### Fixed

- Fix `/clear` meta command when context is empty

## [0.29] - 2025-10-14

### Added

- Support Enter key to accept completion in shell mode
- Remember user input history across sessions in shell mode
- Add `/reset` meta command as an alias for `/clear`

### Fixed

- Fix step interrupting by Ctrl-C

### Changed

- Disable `SendDMail` tool in Kimi Koder agent

## [0.28] - 2025-10-13

### Added

- Add `/init` meta command to analyze the codebase and generate an `AGENTS.md` file
- Add `/clear` meta command to clear the context

### Fixed

- Fix `ReadFile` output

## [0.27] - 2025-10-11

### Added

- Add `--mcp-config-file` and `--mcp-config` options to load MCP configs

### Changed

- Rename `--agent` option to `--agent-file`

## [0.26] - 2025-10-11

### Fixed

- Fix possible encoding error in `--output-format stream-json` mode

## [0.25] - 2025-10-11

### Changed

- Rename package name `ensoul` to `kimi-cli`
- Rename `ENSOUL_*` builtin system prompt arguments to `KIMI_*`
- Further decouple `App` with `Soul`
- Split `Soul` protocol and `KimiSoul` implementation for better modularity

## [0.24] - 2025-10-10

### Fixed

- Fix ACP `cancel` method

## [0.23] - 2025-10-09

### Added

- Add `extend` field to agent file to support agent file extension
- Add `exclude_tools` field to agent file to support excluding tools
- Add `subagents` field to agent file to support defining subagents

## [0.22] - 2025-10-09

### Changed

- Improve `SearchWeb` and `FetchURL` tool call visualization
- Improve search result output format

## [0.21] - 2025-10-09

### Added

- Add `--print` option as a shortcut for `--ui print`, `--acp` option as a shortcut for `--ui acp`
- Support `--output-format stream-json` to print output in JSON format
- Add `SearchWeb` tool with `services.moonshot_search` configuration. You need to configure it with `"services": {"moonshot_search": {"api_key": "your-search-api-key"}}` in your config file.
- Add `FetchURL` tool
- Add `Think` tool
- Add `PatchFile` tool, not enabled in Kimi Koder agent
- Enable `SendDMail` and `Task` tool in Kimi Koder agent with better tool prompts
- Add `ENSOUL_NOW` builtin system prompt argument

### Changed

- Better-looking `/release-notes`
- Improve tool descriptions
- Improve tool output truncation

## [0.20] - 2025-09-30

### Added

- Add `--ui acp` option to start Agent Client Protocol (ACP) server

## [0.19] - 2025-09-29

### Added

- Support piped stdin for print UI
- Support `--input-format=stream-json` for piped JSON input

### Fixed

- Do not include `CHECKPOINT` messages in the context when `SendDMail` is not enabled

## [0.18] - 2025-09-29

### Added

- Support `max_context_size` in LLM model configurations to configure the maximum context size (in tokens)

### Improved

- Improve `ReadFile` tool description

## [0.17] - 2025-09-29

### Fixed

- Fix step count in error message when exceeded max steps
- Fix history file assertion error in `kimi_run`
- Fix error handling in print mode and single command shell mode
- Add retry for LLM API connection errors and timeout errors

### Changed

- Increase default max-steps-per-run to 100

## [0.16.0] - 2025-09-26

### Tools

- Add `SendDMail` tool (disabled in Kimi Koder, can be enabled in custom agent)

### SDK

- Session history file can be specified via `_history_file` parameter when creating a new session

## [0.15.0] - 2025-09-26

- Improve tool robustness

## [0.14.0] - 2025-09-25

### Added

- Add `StrReplaceFile` tool

### Improved

- Emphasize the use of the same language as the user

## [0.13.0] - 2025-09-25

### Added

- Add `SetTodoList` tool
- Add `User-Agent` in LLM API calls

### Improved

- Better system prompt and tool description
- Better error messages for LLM

## [0.12.0] - 2025-09-24

### Added

- Add `print` UI mode, which can be used via `--ui print` option
- Add logging and `--debug` option

### Changed

- Catch EOF error for better experience

## [0.11.1] - 2025-09-22

### Changed

- Rename `max_retry_per_step` to `max_retries_per_step`

## [0.11.0] - 2025-09-22

### Added

- Add `/release-notes` command
- Add retry for LLM API errors
- Add loop control configuration, e.g. `{"loop_control": {"max_steps_per_run": 50, "max_retry_per_step": 3}}`

### Changed

- Better extreme cases handling in `read_file` tool
- Prevent Ctrl-C from exiting the CLI, force the use of Ctrl-D or `exit` instead

## [0.10.1] - 2025-09-18

- Make slash commands look slightly better
- Improve `glob` tool

## [0.10.0] - 2025-09-17

### Added

- Add `read_file` tool
- Add `write_file` tool
- Add `glob` tool
- Add `task` tool

### Changed

- Improve tool call visualization
- Improve session management
- Restore context usage when `--continue` a session

## [0.9.0] - 2025-09-15

- Remove `--session` and `--continue` options

## [0.8.1] - 2025-09-14

- Fix config model dumping

## [0.8.0] - 2025-09-14

- Add `shell` tool and basic system prompt
- Add tool call visualization
- Add context usage count
- Support interrupting the agent loop
- Support project-level `AGENTS.md`
- Support custom agent defined with YAML
- Support oneshot task via `kimi -c`<|MERGE_RESOLUTION|>--- conflicted
+++ resolved
@@ -15,16 +15,13 @@
 - Lib: Add `KimiToolset.load_tools` method to load tools with dependency injection
 - Lib: Add `KimiToolset.load_mcp_tools` method to load MCP tools
 - Lib: Move `MCPTool` from `kimi_cli.tools.mcp` to `kimi_cli.soul.toolset`
-<<<<<<< HEAD
 - Lib: Add `InvalidToolError`, `MCPConfigError` and `MCPRuntimeError`
 - Lib: Make the detailed Kimi CLI exception classes extend `ValueError` or `RuntimeError`
 - Lib: Allow passing validated `list[fastmcp.mcp_config.MCPConfig]` as `mcp_configs` for `KimiCLI.create` and `load_agent`
 - Lib: Fix exception raising for `KimiCLI.create`, `load_agent`, `KimiToolset.load_tools` and `KimiToolset.load_mcp_tools`
-=======
 - LLM: Add provider type `vertexai` to support Vertex AI
 - LLM: Rename Gemini Developer API provider type from `google_genai` to `gemini`
 - Config: Migrate config file from JSON to TOML
->>>>>>> a75a51b7
 
 ## [0.65] - 2025-12-16
 
