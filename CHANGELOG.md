--- conflicted
+++ resolved
@@ -13,11 +13,8 @@
 
 - ACP: Route file reads/writes and shell commands through ACP clients for synced edits/output
 - Shell: Add `/model` slash command to switch default models and reload when using the default config
-<<<<<<< HEAD
+- Skills: Add `/skill:<name>` slash commands to load `SKILL.md` instructions on demand
 - CLI: Add `kimi info` subcommand for version/protocol details (supports `--json`)
-=======
-- Skills: Add `/skill:<name>` slash commands to load `SKILL.md` instructions on demand
->>>>>>> 6abd8f80
 
 ## [0.70] - 2025-12-31
 
