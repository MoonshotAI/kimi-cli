"""Tests for the shell tool."""

from __future__ import annotations

import platform

import pytest
from inline_snapshot import snapshot
from kosong.tooling import ToolError, ToolOk

<<<<<<< HEAD
from kaos.path import KaosPath
from kimi_cli.tools.bash import Bash, Params
=======
from kimi_cli.tools.shell import Params, Shell
>>>>>>> 1d3e6e3c
from kimi_cli.tools.utils import DEFAULT_MAX_CHARS

pytestmark = pytest.mark.skipif(
    platform.system() == "Windows", reason="Shell tool tests are disabled on Windows."
)


@pytest.mark.asyncio
async def test_simple_command(shell_tool: Shell):
    """Test executing a simple command."""
    result = await shell_tool(Params(command="echo 'Hello World'"))
    assert result == snapshot(
        ToolOk(output="Hello World\n", message="Command executed successfully.")
    )


@pytest.mark.asyncio
async def test_command_with_error(shell_tool: Shell):
    """Test executing a command that returns an error."""
    result = await shell_tool(Params(command="ls /nonexistent/directory"))
    assert isinstance(result, ToolError)
    assert isinstance(result.output, str)
    assert "No such file or directory" in result.output
    assert "Command failed with exit code:" in result.message
    assert "Failed with exit code:" in result.brief


@pytest.mark.asyncio
async def test_command_chaining(shell_tool: Shell):
    """Test command chaining with &&."""
    result = await shell_tool(Params(command="echo 'First' && echo 'Second'"))
    assert result == snapshot(
        ToolOk(
            output="""\
First
Second
""",
            message="Command executed successfully.",
        )
    )


@pytest.mark.asyncio
async def test_command_sequential(shell_tool: Shell):
    """Test sequential command execution with ;."""
    result = await shell_tool(Params(command="echo 'One'; echo 'Two'"))
    assert result == snapshot(
        ToolOk(
            output="""\
One
Two
""",
            message="Command executed successfully.",
        )
    )


@pytest.mark.asyncio
async def test_command_conditional(shell_tool: Shell):
    """Test conditional command execution with ||."""
    result = await shell_tool(Params(command="false || echo 'Success'"))
    assert result == snapshot(ToolOk(output="Success\n", message="Command executed successfully."))


@pytest.mark.asyncio
async def test_command_pipe(shell_tool: Shell):
    """Test command piping."""
    result = await shell_tool(Params(command="echo 'Hello World' | wc -w"))
    assert isinstance(result, ToolOk)
    assert isinstance(result.output, str)
    assert result.output.strip() == snapshot("2")


@pytest.mark.asyncio
async def test_multiple_pipes(shell_tool: Shell):
    """Test multiple pipes in one command."""
    result = await shell_tool(Params(command="echo -e '1\\n2\\n3' | grep '2' | wc -l"))
    assert isinstance(result, ToolOk)
    assert isinstance(result.output, str)
    assert result.output.strip() == snapshot("1")


@pytest.mark.asyncio
async def test_command_with_timeout(shell_tool: Shell):
    """Test command execution with timeout."""
    result = await shell_tool(Params(command="sleep 0.1", timeout=1))
    assert result == snapshot(ToolOk(output="", message="Command executed successfully."))


@pytest.mark.asyncio
async def test_command_timeout_expires(shell_tool: Shell):
    """Test command that times out."""
    result = await shell_tool(Params(command="sleep 2", timeout=1))
    assert result == snapshot(
        ToolError(message="Command killed by timeout (1s)", brief="Killed by timeout (1s)")
    )


@pytest.mark.asyncio
async def test_environment_variables(shell_tool: Shell):
    """Test setting and using environment variables."""
    result = await shell_tool(Params(command="export TEST_VAR='test_value' && echo $TEST_VAR"))
    assert result == snapshot(
        ToolOk(output="test_value\n", message="Command executed successfully.")
    )


@pytest.mark.asyncio
<<<<<<< HEAD
async def test_file_operations(bash_tool: Bash, temp_work_dir: KaosPath):
=======
async def test_file_operations(shell_tool: Shell, temp_work_dir: Path):
>>>>>>> 1d3e6e3c
    """Test basic file operations."""
    # Create a test file
    result = await shell_tool(
        Params(command=f"echo 'Test content' > {temp_work_dir}/test_file.txt")
    )
    assert result == snapshot(ToolOk(output="", message="Command executed successfully."))

    # Read the file
    result = await shell_tool(Params(command=f"cat {temp_work_dir}/test_file.txt"))
    assert result == snapshot(
        ToolOk(output="Test content\n", message="Command executed successfully.")
    )


@pytest.mark.asyncio
async def test_text_processing(shell_tool: Shell):
    """Test text processing commands."""
    result = await shell_tool(Params(command="echo 'apple banana cherry' | sed 's/banana/orange/'"))
    assert result == snapshot(
        ToolOk(output="apple orange cherry\n", message="Command executed successfully.")
    )


@pytest.mark.asyncio
async def test_command_substitution(shell_tool: Shell):
    """Test command substitution with a portable command."""
    result = await shell_tool(Params(command='echo "Result: $(echo hello)"'))
    assert result == snapshot(
        ToolOk(output="Result: hello\n", message="Command executed successfully.")
    )


@pytest.mark.asyncio
async def test_arithmetic_substitution(shell_tool: Shell):
    """Test arithmetic substitution - more portable than date command."""
    result = await shell_tool(Params(command='echo "Answer: $((2 + 2))"'))
    assert result == snapshot(
        ToolOk(output="Answer: 4\n", message="Command executed successfully.")
    )


@pytest.mark.asyncio
async def test_very_long_output(shell_tool: Shell):
    """Test command that produces very long output."""
    result = await shell_tool(Params(command="seq 1 100 | head -50"))

    assert isinstance(result, ToolOk)
    assert isinstance(result.output, str)
    assert "1" in result.output
    assert "50" in result.output
    assert "51" not in result.output  # Should not contain 51


@pytest.mark.asyncio
async def test_output_truncation_on_success(shell_tool: Shell):
    """Test that very long output gets truncated on successful command."""
    # Generate output longer than MAX_OUTPUT_LENGTH
    oversize_length = DEFAULT_MAX_CHARS + 1000
    result = await shell_tool(Params(command=f"python3 -c \"print('X' * {oversize_length})\""))

    assert isinstance(result, ToolOk)
    assert isinstance(result.output, str)
    # Check if output was truncated (it should be)
    if len(result.output) > DEFAULT_MAX_CHARS:
        assert result.output.endswith("[...truncated]\n")
        assert "Output is truncated" in result.message
    assert "Command executed successfully" in result.message


@pytest.mark.asyncio
async def test_output_truncation_on_failure(shell_tool: Shell):
    """Test that very long output gets truncated even when command fails."""
    # Generate long output with a command that will fail
    result = await shell_tool(
        Params(command="python3 -c \"import sys; print('ERROR_' * 8000); sys.exit(1)\"")
    )

    assert isinstance(result, ToolError)
    assert isinstance(result.output, str)
    # Check if output was truncated
    if len(result.output) > DEFAULT_MAX_CHARS:
        assert result.output.endswith("[...truncated]\n")
        assert "Output is truncated" in result.message
    assert "Command failed with exit code:" in result.message


@pytest.mark.asyncio
async def test_timeout_parameter_validation_bounds(shell_tool: Shell):
    """Test timeout parameter validation (bounds checking)."""
    # Test timeout < 1 (should fail validation)
    with pytest.raises(ValueError, match="timeout"):
        Params(command="echo test", timeout=0)

    with pytest.raises(ValueError, match="timeout"):
        Params(command="echo test", timeout=-1)

    # Test timeout > MAX_TIMEOUT (should fail validation)
    from kimi_cli.tools.shell import MAX_TIMEOUT

    with pytest.raises(ValueError, match="timeout"):
        Params(command="echo test", timeout=MAX_TIMEOUT + 1)<|MERGE_RESOLUTION|>--- conflicted
+++ resolved
@@ -8,12 +8,8 @@
 from inline_snapshot import snapshot
 from kosong.tooling import ToolError, ToolOk
 
-<<<<<<< HEAD
 from kaos.path import KaosPath
-from kimi_cli.tools.bash import Bash, Params
-=======
 from kimi_cli.tools.shell import Params, Shell
->>>>>>> 1d3e6e3c
 from kimi_cli.tools.utils import DEFAULT_MAX_CHARS
 
 pytestmark = pytest.mark.skipif(
@@ -122,11 +118,7 @@
 
 
 @pytest.mark.asyncio
-<<<<<<< HEAD
-async def test_file_operations(bash_tool: Bash, temp_work_dir: KaosPath):
-=======
-async def test_file_operations(shell_tool: Shell, temp_work_dir: Path):
->>>>>>> 1d3e6e3c
+async def test_file_operations(shell_tool: Shell, temp_work_dir: KaosPath):
     """Test basic file operations."""
     # Create a test file
     result = await shell_tool(
