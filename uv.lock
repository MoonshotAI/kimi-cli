--- conflicted
+++ resolved
@@ -844,11 +844,7 @@
     { name = "click", specifier = "==8.3.0" },
     { name = "fastmcp", specifier = "==2.12.5" },
     { name = "httpx", extras = ["socks"], specifier = "==0.28.1" },
-<<<<<<< HEAD
-    { name = "kosong", specifier = "==0.16.0" },
-=======
     { name = "kosong", specifier = "==0.16.1" },
->>>>>>> 619f3464
     { name = "loguru", specifier = "==0.7.3" },
     { name = "patch-ng", specifier = "==1.19.0" },
     { name = "pillow", specifier = "==12.0.0" },
@@ -874,11 +870,7 @@
 
 [[package]]
 name = "kosong"
-<<<<<<< HEAD
-version = "0.16.0"
-=======
 version = "0.16.1"
->>>>>>> 619f3464
 source = { registry = "https://pypi.org/simple" }
 dependencies = [
     { name = "dotenv" },
@@ -886,15 +878,9 @@
     { name = "openai" },
     { name = "pydantic" },
 ]
-<<<<<<< HEAD
-sdist = { url = "https://files.pythonhosted.org/packages/b7/f5/96f04e5e464091d0bf079b872299f368c100fcf67fdbee7e619be8612adb/kosong-0.16.0.tar.gz", hash = "sha256:b88c8e7a2be6f2a66e813be68d7db41dc9c3bc2499a3bac428f69cf4c3425f7f", size = 15599, upload-time = "2025-10-28T13:02:36.174Z" }
-wheels = [
-    { url = "https://files.pythonhosted.org/packages/31/db/f5e4bf1ab775943c2d99b1c66544e7daaa33fc3c9a1329bbc79eb7d31fc8/kosong-0.16.0-py3-none-any.whl", hash = "sha256:1161747135a20bdd394248082fcb111c1cf1e25172c4d0f39adc83c2b9687e5b", size = 24728, upload-time = "2025-10-28T13:02:35.23Z" },
-=======
 sdist = { url = "https://files.pythonhosted.org/packages/fa/01/b304165febf77506b488032ff6e2b8ad68fe95f677cc131df56ada3d5562/kosong-0.16.1.tar.gz", hash = "sha256:a0ab85024b7ea0bc79f3db583eaafb6cf3d552e1059d9b75a60d8894a9275b2b", size = 15631, upload-time = "2025-10-30T07:10:47.641Z" }
 wheels = [
     { url = "https://files.pythonhosted.org/packages/9d/9e/cb31b21411b838638db2f9ebfeec5a929112fa0f0326cb668ef1f826ce26/kosong-0.16.1-py3-none-any.whl", hash = "sha256:2e90b4d93593dd3ac2d9c0be4c1c4563d479a8a033373fce18df8360f2480526", size = 24742, upload-time = "2025-10-30T07:10:46.375Z" },
->>>>>>> 619f3464
 ]
 
 [[package]]
