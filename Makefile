--- conflicted
+++ resolved
@@ -1,4 +1,3 @@
-<<<<<<< HEAD
 RUFF := $(shell command -v ruff 2> /dev/null || echo "uv run ruff")
 PYRIGHT := $(shell command -v pyright 2> /dev/null || echo "uv run pyright")
 
@@ -9,34 +8,21 @@
 	@echo "Available make targets:"
 	@awk 'BEGIN { FS = ":.*## " } /^[A-Za-z0-9_.-]+:.*## / { printf "  %-20s %s\n", $$1, $$2 }' $(MAKEFILE_LIST)
 
-=======
->>>>>>> b9b8f3c5
 .PHONY: prepare
 prepare: download-deps ## Sync dependencies using locked versions.
 	uv sync --frozen
 
 .PHONY: format
-<<<<<<< HEAD
 format: ## Auto-format Python sources with ruff.
-	$(RUFF) check --fix
-	$(RUFF) format
-
-.PHONY: check
-check: ## Run linting and type checks.
-	$(RUFF) check
-	$(RUFF) format --check
-	$(PYRIGHT)
-=======
-format:
 	uv run ruff check --fix
 	uv run ruff format
 
 .PHONY: check
-check:
+check: ## Run linting and type checks.
 	uv run ruff check
 	uv run ruff format --check
 	uv run pyright
->>>>>>> b9b8f3c5
+
 
 .PHONY: test
 test: ## Run the test suite with pytest.
