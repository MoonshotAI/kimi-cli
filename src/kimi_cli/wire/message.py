from __future__ import annotations

import asyncio
import uuid
from collections.abc import Sequence
from enum import Enum
from typing import Any

from kosong.message import ContentPart, ToolCall, ToolCallPart
from kosong.tooling import ToolOk, ToolResult
from pydantic import BaseModel, Field

<<<<<<< HEAD
if TYPE_CHECKING:
    from kimi_cli.soul import StatusSnapshot
    from kimi_cli.utils.diff import FileDiff
=======
from kimi_cli.soul import StatusSnapshot
>>>>>>> aeb0b9b0


class StepBegin(BaseModel):
    """
    Indicates the beginning of a new agent step.
    This event must be sent before any other event in the step.
    """

    n: int
    """The step number."""


class StepInterrupted(BaseModel):
    """Indicates the current step was interrupted, either by user intervention or an error."""

    pass


class CompactionBegin(BaseModel):
    """
    Indicates that a compaction just began.
    This event must be sent during a step, which means, between `StepBegin` and the next
    `StepBegin` or `StepInterrupted`. And, there must be a `CompactionEnd` directly following
    this event.
    """

    pass


class CompactionEnd(BaseModel):
    """
    Indicates that a compaction just ended.
    This event must be sent directly after a `CompactionBegin` event.
    """

    pass


class StatusUpdate(BaseModel):
    status: StatusSnapshot
    """The snapshot of the current soul status."""


class SubagentEvent(BaseModel):
    task_tool_call_id: str
    """The ID of the task tool call associated with this subagent."""
    event: Event
    """The event from the subagent."""


type ControlFlowEvent = StepBegin | StepInterrupted | CompactionBegin | CompactionEnd | StatusUpdate
"""Any control flow event."""
type Event = ControlFlowEvent | ContentPart | ToolCall | ToolCallPart | ToolResult | SubagentEvent
"""Any event, including control flow and content/tooling events."""


class ApprovalResponse(Enum):
    APPROVE = "approve"
    APPROVE_FOR_SESSION = "approve_for_session"
    REJECT = "reject"


<<<<<<< HEAD
class ApprovalRequest:
    def __init__(
        self,
        tool_call_id: str,
        sender: str,
        action: str,
        description: str,
        diff: FileDiff | None = None,
    ):
        self.id = str(uuid.uuid4())
        self.tool_call_id = tool_call_id
        self.sender = sender
        self.action = action
        self.description = description
        self.diff = diff
        self._future = asyncio.Future[ApprovalResponse]()

    def __repr__(self) -> str:
        return (
            f"ApprovalRequest(id={self.id}, tool_call_id={self.tool_call_id}, "
            f"sender={self.sender}, action={self.action}, description={self.description}, "
            f"diff={self.diff})"
        )
=======
class ApprovalRequest(BaseModel):
    id: str = Field(default_factory=lambda: str(uuid.uuid4()))
    tool_call_id: str
    sender: str
    action: str
    description: str

    def __init__(self, **kwargs: Any) -> None:
        super().__init__(**kwargs)
        self._future = asyncio.Future[ApprovalResponse]()
>>>>>>> aeb0b9b0

    async def wait(self) -> ApprovalResponse:
        """
        Wait for the request to be resolved or cancelled.

        Returns:
            ApprovalResponse: The response to the approval request.
        """
        return await self._future

    def resolve(self, response: ApprovalResponse) -> None:
        """
        Resolve the approval request with the given response.
        This will cause the `wait()` method to return the response.
        """
        self._future.set_result(response)

    @property
    def resolved(self) -> bool:
        """Whether the request is resolved."""
        return self._future.done()


def serialize_event(event: Event) -> dict[str, Any]:
    """
    Convert an event message into a JSON-serializable dictionary.
    """
    match event:
        case StepBegin():
            return {"type": "step_begin", "payload": {"n": event.n}}
        case StepInterrupted():
            return {"type": "step_interrupted"}
        case CompactionBegin():
            return {"type": "compaction_begin"}
        case CompactionEnd():
            return {"type": "compaction_end"}
        case StatusUpdate():
            return {
                "type": "status_update",
                "payload": {"context_usage": event.status.context_usage},
            }
        case ContentPart():
            return {
                "type": "content_part",
                "payload": event.model_dump(mode="json", exclude_none=True),
            }
        case ToolCall():
            return {
                "type": "tool_call",
                "payload": event.model_dump(mode="json", exclude_none=True),
            }
        case ToolCallPart():
            return {
                "type": "tool_call_part",
                "payload": event.model_dump(mode="json", exclude_none=True),
            }
        case ToolResult():
            return {
                "type": "tool_result",
                "payload": serialize_tool_result(event),
            }
        case SubagentEvent():
            return {
                "type": "subagent_event",
                "payload": {
                    "task_tool_call_id": event.task_tool_call_id,
                    "event": serialize_event(event.event),
                },
            }


def serialize_approval_request(request: ApprovalRequest) -> dict[str, Any]:
    """
    Convert an ApprovalRequest into a JSON-serializable dictionary.
    """
    result = {
        "id": request.id,
        "tool_call_id": request.tool_call_id,
        "sender": request.sender,
        "action": request.action,
        "description": request.description,
        "diff": request.diff,
    }
    return result


def serialize_tool_result(result: ToolResult) -> dict[str, Any]:
    if isinstance(result.result, ToolOk):
        ok = True
        result_data = {
            "output": _serialize_tool_output(result.result.output),
            "message": result.result.message,
            "brief": result.result.brief,
        }
    else:
        ok = False
        result_data = {
            "output": result.result.output,
            "message": result.result.message,
            "brief": result.result.brief,
        }
    return {
        "tool_call_id": result.tool_call_id,
        "ok": ok,
        "result": result_data,
    }


def _serialize_tool_output(
    output: str | ContentPart | Sequence[ContentPart],
) -> str | list[Any] | dict[str, Any]:
    if isinstance(output, str):
        return output
    elif isinstance(output, ContentPart):
        return output.model_dump(mode="json", exclude_none=True)
    else:  # Sequence[ContentPart]
        return [part.model_dump(mode="json", exclude_none=True) for part in output]<|MERGE_RESOLUTION|>--- conflicted
+++ resolved
@@ -10,13 +10,8 @@
 from kosong.tooling import ToolOk, ToolResult
 from pydantic import BaseModel, Field
 
-<<<<<<< HEAD
-if TYPE_CHECKING:
-    from kimi_cli.soul import StatusSnapshot
-    from kimi_cli.utils.diff import FileDiff
-=======
 from kimi_cli.soul import StatusSnapshot
->>>>>>> aeb0b9b0
+from kimi_cli.utils.diff import FileDiff
 
 
 class StepBegin(BaseModel):
@@ -79,42 +74,17 @@
     REJECT = "reject"
 
 
-<<<<<<< HEAD
-class ApprovalRequest:
-    def __init__(
-        self,
-        tool_call_id: str,
-        sender: str,
-        action: str,
-        description: str,
-        diff: FileDiff | None = None,
-    ):
-        self.id = str(uuid.uuid4())
-        self.tool_call_id = tool_call_id
-        self.sender = sender
-        self.action = action
-        self.description = description
-        self.diff = diff
-        self._future = asyncio.Future[ApprovalResponse]()
-
-    def __repr__(self) -> str:
-        return (
-            f"ApprovalRequest(id={self.id}, tool_call_id={self.tool_call_id}, "
-            f"sender={self.sender}, action={self.action}, description={self.description}, "
-            f"diff={self.diff})"
-        )
-=======
 class ApprovalRequest(BaseModel):
     id: str = Field(default_factory=lambda: str(uuid.uuid4()))
     tool_call_id: str
     sender: str
     action: str
     description: str
+    diff: FileDiff | None = None
 
     def __init__(self, **kwargs: Any) -> None:
         super().__init__(**kwargs)
         self._future = asyncio.Future[ApprovalResponse]()
->>>>>>> aeb0b9b0
 
     async def wait(self) -> ApprovalResponse:
         """
