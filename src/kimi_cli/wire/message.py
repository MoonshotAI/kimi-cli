import asyncio
import uuid
from collections.abc import Sequence
from enum import Enum
from typing import TYPE_CHECKING, Any, NamedTuple

from kosong.base.message import ContentPart, ToolCall, ToolCallPart
from kosong.tooling import ToolOk, ToolResult

if TYPE_CHECKING:
    from kimi_cli.soul import StatusSnapshot


class StepBegin(NamedTuple):
    n: int


class StepInterrupted:
    pass


class CompactionBegin:
    """
    Indicates that a compaction just began.
    This event must be sent during a step, which means, between `StepBegin` and `StepInterrupted`.
    And, there must be a `CompactionEnd` directly following this event.
    """

    pass


class CompactionEnd:
    """
    Indicates that a compaction just ended.
    This event must be sent directly after a `CompactionBegin` event.
    """

    pass


class StatusUpdate(NamedTuple):
    status: "StatusSnapshot"


type ControlFlowEvent = StepBegin | StepInterrupted | CompactionBegin | CompactionEnd | StatusUpdate
type Event = ControlFlowEvent | ContentPart | ToolCall | ToolCallPart | ToolResult


class ApprovalResponse(Enum):
    APPROVE = "approve"
    APPROVE_FOR_SESSION = "approve_for_session"
    REJECT = "reject"


class ApprovalRequest:
    def __init__(self, tool_call_id: str, sender: str, action: str, description: str):
        self.id = str(uuid.uuid4())
        self.tool_call_id = tool_call_id
        self.sender = sender
        self.action = action
        self.description = description
        self._future = asyncio.Future[ApprovalResponse]()

    def __repr__(self) -> str:
        return (
            f"ApprovalRequest(id={self.id}, tool_call_id={self.tool_call_id}, "
            f"sender={self.sender}, action={self.action}, description={self.description})"
        )

    async def wait(self) -> ApprovalResponse:
        """
        Wait for the request to be resolved or cancelled.

        Returns:
            ApprovalResponse: The response to the approval request.
        """
        return await self._future

    def resolve(self, response: ApprovalResponse) -> None:
        """
        Resolve the approval request with the given response.
        This will cause the `wait()` method to return the response.
        """
        self._future.set_result(response)

    @property
    def resolved(self) -> bool:
        """Whether the request is resolved."""
        return self._future.done()

class PreviewType(Enum):
    DIFF = "diff"
    TEXT = "text"

<<<<<<< HEAD
class PreviewRequest:
    def __init__(self, title: str, content: str, content_type: str = "markdown"):
        self.id = str(uuid.uuid4())
        self.title = title
        self.content = content
        self.content_type = content_type


type WireMessage = Event | ApprovalRequest | PreviewRequest
=======
type WireMessage = Event | ApprovalRequest


def serialize_event(event: Event) -> dict[str, Any]:
    """
    Convert an event message into a JSON-serializable dictionary.
    """
    match event:
        case StepBegin():
            return {"type": "step_begin", "payload": {"n": event.n}}
        case StepInterrupted():
            return {"type": "step_interrupted"}
        case CompactionBegin():
            return {"type": "compaction_begin"}
        case CompactionEnd():
            return {"type": "compaction_end"}
        case StatusUpdate():
            return {
                "type": "status_update",
                "payload": {"context_usage": event.status.context_usage},
            }
        case ContentPart():
            return {
                "type": "content_part",
                "payload": event.model_dump(mode="json", exclude_none=True),
            }
        case ToolCall():
            return {
                "type": "tool_call",
                "payload": event.model_dump(mode="json", exclude_none=True),
            }
        case ToolCallPart():
            return {
                "type": "tool_call_part",
                "payload": event.model_dump(mode="json", exclude_none=True),
            }
        case ToolResult():
            return {
                "type": "tool_result",
                "payload": serialize_tool_result(event),
            }


def serialize_approval_request(request: ApprovalRequest) -> dict[str, Any]:
    """
    Convert an ApprovalRequest into a JSON-serializable dictionary.
    """
    return {
        "id": request.id,
        "tool_call_id": request.tool_call_id,
        "sender": request.sender,
        "action": request.action,
        "description": request.description,
    }


def serialize_tool_result(result: ToolResult) -> dict[str, Any]:
    if isinstance(result.result, ToolOk):
        ok = True
        result_data = {
            "output": _serialize_tool_output(result.result.output),
            "message": result.result.message,
            "brief": result.result.brief,
        }
    else:
        ok = False
        result_data = {
            "output": result.result.output,
            "message": result.result.message,
            "brief": result.result.brief,
        }
    return {
        "tool_call_id": result.tool_call_id,
        "ok": ok,
        "result": result_data,
    }


def _serialize_tool_output(
    output: str | ContentPart | Sequence[ContentPart],
) -> str | list[Any] | dict[str, Any]:
    if isinstance(output, str):
        return output
    elif isinstance(output, ContentPart):
        return output.model_dump(mode="json", exclude_none=True)
    else:  # Sequence[ContentPart]
        return [part.model_dump(mode="json", exclude_none=True) for part in output]
>>>>>>> 628bef0b
<|MERGE_RESOLUTION|>--- conflicted
+++ resolved
@@ -92,7 +92,6 @@
     DIFF = "diff"
     TEXT = "text"
 
-<<<<<<< HEAD
 class PreviewRequest:
     def __init__(self, title: str, content: str, content_type: str = "markdown"):
         self.id = str(uuid.uuid4())
@@ -102,8 +101,6 @@
 
 
 type WireMessage = Event | ApprovalRequest | PreviewRequest
-=======
-type WireMessage = Event | ApprovalRequest
 
 
 def serialize_event(event: Event) -> dict[str, Any]:
@@ -189,5 +186,4 @@
     elif isinstance(output, ContentPart):
         return output.model_dump(mode="json", exclude_none=True)
     else:  # Sequence[ContentPart]
-        return [part.model_dump(mode="json", exclude_none=True) for part in output]
->>>>>>> 628bef0b
+        return [part.model_dump(mode="json", exclude_none=True) for part in output]