--- conflicted
+++ resolved
@@ -2,13 +2,6 @@
 from typing import NamedTuple
 
 from kosong.base.chat_provider import ChatProvider
-<<<<<<< HEAD
-from kosong.chat_provider.chaos import ChaosChatProvider, ChaosConfig
-from kosong.chat_provider.kimi import Kimi
-from kosong.chat_provider.openai_legacy import OpenAILegacy
-from kosong.chat_provider.openai_responses import OpenAIResponses
-=======
->>>>>>> 619f3464
 from pydantic import SecretStr
 
 from kimi_cli.config import LLMModel, LLMModelCapability, LLMProvider
@@ -96,6 +89,8 @@
                 stream=stream,
             )
         case "openai_responses":
+            from kosong.chat_provider.openai_responses import OpenAIResponses
+
             chat_provider = OpenAIResponses(
                 model=model.model,
                 base_url=provider.base_url,
