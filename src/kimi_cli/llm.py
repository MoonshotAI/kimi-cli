import os
from typing import NamedTuple

from kosong.base.chat_provider import ChatProvider
from kosong.chat_provider.chaos import ChaosChatProvider, ChaosConfig
from kosong.chat_provider.kimi import Kimi
from kosong.chat_provider.openai_legacy import OpenAILegacy
from kosong.chat_provider.openai_responses import OpenAIResponses
from pydantic import SecretStr

from kimi_cli.config import LLMModel, LLMProvider
from kimi_cli.constant import USER_AGENT


class LLM(NamedTuple):
    chat_provider: ChatProvider
    max_context_size: int


def augment_provider_with_env_vars(provider: LLMProvider, model: LLMModel) -> dict[str, str]:
    """Override provider/model settings from environment variables.

    Returns:
        Mapping of environment variables that were applied.
    """
    applied: dict[str, str] = {}

    match provider.type:
        case "kimi":
            if base_url := os.getenv("KIMI_BASE_URL"):
                provider.base_url = base_url
                applied["KIMI_BASE_URL"] = base_url
            if api_key := os.getenv("KIMI_API_KEY"):
                provider.api_key = SecretStr(api_key)
                applied["KIMI_API_KEY"] = "******"
            if model_name := os.getenv("KIMI_MODEL_NAME"):
                model.model = model_name
                applied["KIMI_MODEL_NAME"] = model.model
            if max_context_size := os.getenv("KIMI_MODEL_MAX_CONTEXT_SIZE"):
                model.max_context_size = int(max_context_size)
<<<<<<< HEAD
        case "openai_legacy" | "openai_responses":
=======
                applied["KIMI_MODEL_MAX_CONTEXT_SIZE"] = str(model.max_context_size)
        case "openai_legacy":
>>>>>>> 3be7e271
            if base_url := os.getenv("OPENAI_BASE_URL"):
                provider.base_url = base_url
            if api_key := os.getenv("OPENAI_API_KEY"):
                provider.api_key = SecretStr(api_key)
        case _:
            pass

    return applied


def create_llm(
    provider: LLMProvider,
    model: LLMModel,
    *,
    stream: bool = True,
    session_id: str | None = None,
) -> LLM:
    match provider.type:
        case "kimi":
            chat_provider = Kimi(
                model=model.model,
                base_url=provider.base_url,
                api_key=provider.api_key.get_secret_value(),
                stream=stream,
                default_headers={
                    "User-Agent": USER_AGENT,
                    **provider.custom_headers,
                },
            )
            if session_id:
                chat_provider = chat_provider.with_generation_kwargs(prompt_cache_key=session_id)
        case "openai_legacy":
            chat_provider = OpenAILegacy(
                model=model.model,
                base_url=provider.base_url,
                api_key=provider.api_key.get_secret_value(),
                stream=stream,
            )
        case "openai_responses":
            chat_provider = OpenAIResponses(
                model=model.model,
                base_url=provider.base_url,
                api_key=provider.api_key.get_secret_value(),
                stream=stream,
            )
        case "_chaos":
            chat_provider = ChaosChatProvider(
                model=model.model,
                base_url=provider.base_url,
                api_key=provider.api_key.get_secret_value(),
                chaos_config=ChaosConfig(
                    error_probability=0.8,
                    error_types=[429, 500, 503],
                ),
            )

    return LLM(chat_provider=chat_provider, max_context_size=model.max_context_size)<|MERGE_RESOLUTION|>--- conflicted
+++ resolved
@@ -38,12 +38,8 @@
                 applied["KIMI_MODEL_NAME"] = model.model
             if max_context_size := os.getenv("KIMI_MODEL_MAX_CONTEXT_SIZE"):
                 model.max_context_size = int(max_context_size)
-<<<<<<< HEAD
+                applied["KIMI_MODEL_MAX_CONTEXT_SIZE"] = str(model.max_context_size)
         case "openai_legacy" | "openai_responses":
-=======
-                applied["KIMI_MODEL_MAX_CONTEXT_SIZE"] = str(model.max_context_size)
-        case "openai_legacy":
->>>>>>> 3be7e271
             if base_url := os.getenv("OPENAI_BASE_URL"):
                 provider.base_url = base_url
             if api_key := os.getenv("OPENAI_API_KEY"):
