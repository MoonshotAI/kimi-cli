--- conflicted
+++ resolved
@@ -419,19 +419,14 @@
                     completion = buff.complete_state.completions[0]
                 buff.apply_completion(completion)
 
-<<<<<<< HEAD
         @_kb.add("escape", "enter", eager=True)
         @_kb.add("c-j", eager=True)
         def _insert_newline(event: KeyPressEvent) -> None:
             """Insert a newline when Alt-Enter or Ctrl-J is pressed."""
             event.current_buffer.insert_text("\n")
 
-        @_kb.add("c-k", eager=True)
-        def _toggle_mode(event: KeyPressEvent) -> None:
-=======
         @_kb.add("c-x", eager=True)
         def _switch_mode(event: KeyPressEvent) -> None:
->>>>>>> ad96819d
             self._mode = self._mode.toggle()
             # Apply mode-specific settings
             self._apply_mode(event)
@@ -560,12 +555,8 @@
                 self._current_toast = None
         else:
             shortcuts = [
-<<<<<<< HEAD
-                "ctrl-k: toggle mode",
+                "ctrl-x: switch mode",
                 "ctrl-j: newline",
-=======
-                "ctrl-x: switch mode",
->>>>>>> ad96819d
                 "ctrl-d: exit",
             ]
             for shortcut in shortcuts:
