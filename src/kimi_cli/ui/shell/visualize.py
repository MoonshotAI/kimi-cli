--- conflicted
+++ resolved
@@ -1,4 +1,5 @@
 import asyncio
+import re
 from collections import deque
 from collections.abc import Callable
 from contextlib import asynccontextmanager, suppress
@@ -11,7 +12,9 @@
 from rich.live import Live
 from rich.markup import escape
 from rich.panel import Panel
+from rich.rule import Rule
 from rich.spinner import Spinner
+from rich.syntax import Syntax
 from rich.table import Table
 from rich.text import Text
 
@@ -331,43 +334,6 @@
                         live.update(self.compose())
                         break
 
-<<<<<<< HEAD
-                # visualization loop for one step
-                while True:
-                    match msg:
-                        case TextPart(text=text):
-                            step.append_text(text, mode="text")
-                        case ThinkPart(think=think):
-                            step.append_text(think, mode="think")
-                        case ContentPart():
-                            # TODO: support more content parts
-                            step.append_text(f"[{msg.__class__.__name__}]")
-                        case ToolCall():
-                            step.append_tool_call(msg)
-                        case ToolCallPart():
-                            step.append_tool_call_part(msg)
-                        case ToolResult():
-                            step.append_tool_result(msg)
-                        case ApprovalRequest():
-                            step.request_approval(msg)
-                        case PreviewChange():
-                            step.append_preview(msg)
-                        case StatusUpdate(status=status):
-                            latest_status = status
-                            step.update_status(latest_status)
-                        case _:
-                            break  # break the step loop
-                    msg = await wire.receive()
-
-                # cleanup the step live view
-                if isinstance(msg, StepInterrupted):
-                    step.interrupt()
-                else:
-                    step.finish()
-
-        if isinstance(msg, StepInterrupted):
-            # for StepInterrupted, the visualization loop should end immediately
-=======
                     self.dispatch_wire_message(msg)
                     if self._need_recompose:
                         live.update(self.compose())
@@ -428,6 +394,8 @@
                 self.request_approval(msg)
             case SubagentEvent():
                 self.handle_subagent_event(msg)
+            case PreviewChange():
+                self.append_preview(msg)
 
     def dispatch_keyboard_event(self, event: KeyEvent) -> None:
         # handle ESC key to cancel the run
@@ -577,7 +545,6 @@
                 continue
             self._current_approval_request_panel = _ApprovalRequestPanel(request)
             self.refresh_soon()
->>>>>>> 69dc4a90
             break
 
     def handle_subagent_event(self, event: SubagentEvent) -> None:
@@ -597,6 +564,36 @@
                 # ignore other events for now
                 # TODO: may need to handle multi-level nested subagents
                 pass
+
+    def append_preview(self, msg: PreviewChange):
+        content_type = msg.content_type
+        if content_type == "markdown":
+            body = Markdown(
+                msg.content,
+                justify="left",
+            )
+        elif content_type in {"text", "text only"}:
+            body = Text(msg.content)
+        elif msg.style == "diff":
+            body = _DiffView.get_view(msg.file_path, msg.content, msg.content_type)
+        else:
+            body = Syntax(
+                msg.content,
+                content_type,
+                theme="monokai",
+                line_numbers=True,
+                background_color="default",
+                padding=(0, 0),
+            )
+
+        width = int(console.width * 0.8)
+        panel = Panel(
+            body,
+            border_style="wheat4",
+            width=width,
+        )
+        console.print(panel)
+        msg.resolve()
 
 
 def _with_bullet(
@@ -612,4 +609,72 @@
     if bullet is None:
         bullet = Text("•")
     table.add_row(bullet, renderable)
-    return table+    return table
+
+
+class _DiffView:
+    RED = "#3A0003"
+    GREEN = "#242F12"
+    GRAY = "grey50"
+
+    @staticmethod
+    def parse_diff_header(diff_line: str) -> tuple[int, int, int, int]:
+        pattern = r"@@ -(\d+),?(\d*) \+(\d+),?(\d*) @@"
+        match = re.match(pattern, diff_line)
+
+        if not match:
+            return (0, 0, 0, 0)
+
+        old_start, old_lines, new_start, new_lines = match.groups()
+
+        old_lines = int(old_lines) if old_lines else 1
+        new_lines = int(new_lines) if new_lines else 1
+
+        return (int(old_start), old_lines, int(new_start), new_lines)
+
+    @staticmethod
+    def get_view(file: str, code: str, lexer: str) -> RenderableType:
+        if not code:
+            return Group(
+                Text(f"Edit {file}\n", style="grey50"), Text("nothing changed", style="grey50")
+            )
+
+        table = Table.grid(padding=(0, 1))
+        table.add_column(style=_DiffView.GRAY, no_wrap=True)  # line number
+        table.add_column(style=_DiffView.GRAY, no_wrap=True)  # Diff marker
+        table.add_column()  # code
+
+        ln = oln = nln = 0
+        for line in code.splitlines():
+            if line.startswith("---") or line.startswith("+++"):
+                continue
+
+            if line.startswith("@@"):
+                ln = oln = nln = _DiffView.parse_diff_header(line)[0] - 1
+                if len(table.rows) > 0:
+                    table.add_row(Rule(style=_DiffView.GRAY))
+                continue
+
+            if line.startswith("+"):
+                marker = Text("+", style="green")
+                syntax = Syntax(line[1:], lexer, theme="monokai", background_color=_DiffView.GREEN)
+                nln += 1
+                ln = nln
+            elif line.startswith("-"):
+                syntax = Syntax(line[1:], lexer, theme="monokai", background_color=_DiffView.RED)
+                marker = Text("-", style="red")
+                oln += 1
+                ln = oln
+            else:
+                marker = " "
+                syntax = Syntax(
+                    line[1:], lexer, theme="monokai", word_wrap=True, background_color="default"
+                )
+                oln += 1
+                nln += 1
+                ln += 1
+
+            table.add_row(Text(str(ln), style=_DiffView.GRAY), marker, syntax)
+
+        text = Text(f"Edit {file}\n", style=_DiffView.GRAY)
+        return Group(text, table)