import asyncio
import signal
from collections.abc import Awaitable, Coroutine
from typing import Any

<<<<<<< HEAD
from kosong.base.message import ContentPart, TextPart, ThinkPart, ToolCall, ToolCallPart
=======
>>>>>>> 53c91495
from kosong.chat_provider import APIStatusError, ChatProviderError
from rich.console import Group, RenderableType
from rich.panel import Panel
from rich.table import Table
from rich.text import Text

from kimi_cli.soul import LLMNotSet, MaxStepsReached, RunCancelled, Soul, run_soul
from kimi_cli.soul.kimisoul import KimiSoul
from kimi_cli.ui.shell.console import console
from kimi_cli.ui.shell.metacmd import get_meta_command
from kimi_cli.ui.shell.prompt import CustomPromptSession, PromptMode, toast
from kimi_cli.ui.shell.update import LATEST_VERSION_FILE, UpdateResult, do_update, semver_tuple
from kimi_cli.ui.shell.visualize import visualize
from kimi_cli.utils.logging import logger


class ShellApp:
    def __init__(self, soul: Soul, welcome_info: dict[str, str] | None = None):
        self.soul = soul
        self.welcome_info = welcome_info or {}
        self._background_tasks: set[asyncio.Task[Any]] = set()

    async def run(self, command: str | None = None) -> bool:
        if command is not None:
            # run single command and exit
            logger.info("Running agent with command: {command}", command=command)
            return await self._run_soul_command(command)

        self._start_background_task(self._auto_update())

        _print_welcome_info(self.soul.name or "Kimi CLI", self.soul.model, self.welcome_info)

        with CustomPromptSession(lambda: self.soul.status) as prompt_session:
            while True:
                try:
                    user_input = await prompt_session.prompt()
                except KeyboardInterrupt:
                    logger.debug("Exiting by KeyboardInterrupt")
                    console.print("[grey50]Tip: press Ctrl-D or send 'exit' to quit[/grey50]")
                    continue
                except EOFError:
                    logger.debug("Exiting by EOF")
                    console.print("Bye!")
                    break

                if not user_input:
                    logger.debug("Got empty input, skipping")
                    continue
                logger.debug("Got user input: {user_input}", user_input=user_input)

                if user_input.command in ["exit", "quit", "/exit", "/quit"]:
                    logger.debug("Exiting by meta command")
                    console.print("Bye!")
                    break

                if user_input.mode == PromptMode.SHELL:
                    await self._run_shell_command(user_input.command)
                    continue

                command = user_input.command
                if command.startswith("/"):
                    logger.debug("Running meta command: {command}", command=command)
                    await self._run_meta_command(command[1:])
                    continue

                logger.info("Running agent command: {command}", command=command)
                await self._run_soul_command(command)

        return True

    async def _run_shell_command(self, command: str) -> None:
        """Run a shell command in foreground."""
        if not command.strip():
            return

        logger.info("Running shell command: {cmd}", cmd=command)
        loop = asyncio.get_running_loop()
        try:
            # TODO: For the sake of simplicity, we now use `create_subprocess_shell`.
            # Later we should consider making this behave like a real shell.
            proc = await asyncio.create_subprocess_shell(command)

            def _handler():
                logger.debug("SIGINT received.")
                proc.terminate()

            loop.add_signal_handler(signal.SIGINT, _handler)

            await proc.wait()
        except Exception as e:
            logger.exception("Failed to run shell command:")
            console.print(f"[red]Failed to run shell command: {e}[/red]")
        finally:
            loop.remove_signal_handler(signal.SIGINT)

    async def _run_meta_command(self, command_str: str):
        from kimi_cli.cli import Reload

        parts = command_str.split(" ")
        command_name = parts[0]
        command_args = parts[1:]
        command = get_meta_command(command_name)
        if command is None:
            console.print(f"Meta command /{command_name} not found")
            return
        if command.kimi_soul_only and not isinstance(self.soul, KimiSoul):
            console.print(f"Meta command /{command_name} not supported")
            return
        logger.debug(
            "Running meta command: {command_name} with args: {command_args}",
            command_name=command_name,
            command_args=command_args,
        )
        try:
            ret = command.func(self, command_args)
            if isinstance(ret, Awaitable):
                await ret
        except LLMNotSet:
            logger.error("LLM not set")
            console.print("[red]LLM not set, send /setup to configure[/red]")
        except ChatProviderError as e:
            logger.exception("LLM provider error:")
            console.print(f"[red]LLM provider error: {e}[/red]")
        except asyncio.CancelledError:
            logger.info("Interrupted by user")
            console.print("[red]Interrupted by user[/red]")
        except Reload:
            # just propagate
            raise
        except BaseException as e:
            logger.exception("Unknown error:")
            console.print(f"[red]Unknown error: {e}[/red]")
            raise  # re-raise unknown error

    async def _run_soul_command(self, command: str) -> bool:
        """
        Run the soul and handle any known exceptions.

        Returns:
            bool: Whether the run is successful.
        """
        cancel_event = asyncio.Event()

        def _handler():
            logger.debug("SIGINT received.")
            cancel_event.set()

        loop = asyncio.get_running_loop()
        loop.add_signal_handler(signal.SIGINT, _handler)

        try:
            # Use lambda to pass cancel_event via closure
            await run_soul(
                self.soul,
                command,
                lambda wire: visualize(
                    wire, initial_status=self.soul.status, cancel_event=cancel_event
                ),
                cancel_event,
            )
            return True
        except LLMNotSet:
            logger.error("LLM not set")
            console.print("[red]LLM not set, send /setup to configure[/red]")
        except ChatProviderError as e:
            logger.exception("LLM provider error:")
            if isinstance(e, APIStatusError) and e.status_code == 401:
                console.print("[red]Authorization failed, please check your API key[/red]")
            elif isinstance(e, APIStatusError) and e.status_code == 402:
                console.print("[red]Membership expired, please renew your plan[/red]")
            elif isinstance(e, APIStatusError) and e.status_code == 403:
                console.print("[red]Quota exceeded, please upgrade your plan or retry later[/red]")
            else:
                console.print(f"[red]LLM provider error: {e}[/red]")
        except MaxStepsReached as e:
            logger.warning("Max steps reached: {n_steps}", n_steps=e.n_steps)
            console.print(f"[yellow]Max steps reached: {e.n_steps}[/yellow]")
        except RunCancelled:
            logger.info("Cancelled by user")
            console.print("[red]Interrupted by user[/red]")
        except BaseException as e:
            logger.exception("Unknown error:")
            console.print(f"[red]Unknown error: {e}[/red]")
            raise  # re-raise unknown error
        finally:
            loop.remove_signal_handler(signal.SIGINT)
        return False

    async def _auto_update(self) -> None:
        toast("checking for updates...", duration=2.0)
        result = await do_update(print=False, check_only=True)
        if result == UpdateResult.UPDATE_AVAILABLE:
            while True:
                toast("new version found, run `uv tool upgrade kimi-cli` to upgrade", duration=30.0)
                await asyncio.sleep(60.0)
        elif result == UpdateResult.UPDATED:
            toast("auto updated, restart to use the new version", duration=5.0)

    def _start_background_task(self, coro: Coroutine[Any, Any, Any]) -> asyncio.Task[Any]:
        task = asyncio.create_task(coro)
        self._background_tasks.add(task)

        def _cleanup(t: asyncio.Task[Any]) -> None:
            self._background_tasks.discard(t)
            try:
                t.result()
            except asyncio.CancelledError:
                pass
            except Exception:
                logger.exception("Background task failed:")

        task.add_done_callback(_cleanup)
        return task

<<<<<<< HEAD
    async def _visualize(self, wire: Wire):
        """
        A loop to consume agent events and visualize the agent behavior.
        This loop never raise any exception except asyncio.CancelledError.
        """
        try:
            # expect a StepBegin
            assert isinstance(await wire.receive(), StepBegin)

            while True:
                # spin the moon at the beginning of each step
                with console.status("", spinner="moon"):
                    msg = await wire.receive()

                with StepLiveView(self.soul.status) as step:
                    # visualization loop for one step
                    while True:
                        match msg:
                            case TextPart(text=text):
                                step.append_text(text, mode="text")
                            case ThinkPart(think=think):
                                step.append_text(think, mode="think")
                            case ContentPart():
                                # TODO: support more content parts
                                step.append_text(f"[{msg.__class__.__name__}]")
                            case ToolCall():
                                step.append_tool_call(msg)
                            case ToolCallPart():
                                step.append_tool_call_part(msg)
                            case ToolResult():
                                step.append_tool_result(msg)
                            case ApprovalRequest():
                                msg.resolve(ApprovalResponse.APPROVE)
                                # TODO(approval): handle approval request
                            case StatusUpdate(status=status):
                                step.update_status(status)
                            case _:
                                break  # break the step loop
                        msg = await wire.receive()

                    # cleanup the step live view
                    if isinstance(msg, StepInterrupted):
                        step.interrupt()
                    else:
                        step.finish()

                if isinstance(msg, StepInterrupted):
                    # for StepInterrupted, the visualization loop should end immediately
                    break

                assert isinstance(msg, StepBegin), "expect a StepBegin"
                # start a new step
        except asyncio.QueueShutDown:
            logger.debug("Visualization loop shutting down")

    async def _run_meta_command(self, command_str: str):
        parts = command_str.split(" ")
        command_name = parts[0]
        command_args = parts[1:]
        command = get_meta_command(command_name)
        if command is None:
            console.print(f"Meta command /{command_name} not found")
            return
        if command.kimi_soul_only and not isinstance(self.soul, KimiSoul):
            console.print(f"Meta command /{command_name} not supported")
            return
        logger.debug(
            "Running meta command: {command_name} with args: {command_args}",
            command_name=command_name,
            command_args=command_args,
        )
        try:
            ret = command.func(self, command_args)
            if isinstance(ret, Awaitable):
                await ret
        except LLMNotSet:
            logger.error("LLM not set")
            console.print("[red]LLM not set, send /setup to configure[/red]")
        except ChatProviderError as e:
            logger.exception("LLM provider error:")
            console.print(f"[red]LLM provider error: {e}[/red]")
        except Reload:
            # just propagate
            raise
        except BaseException as e:
            logger.exception("Unknown error:")
            console.print(f"[red]Unknown error: {e}[/red]")
            raise  # re-raise unknown error

=======
>>>>>>> 53c91495

_KIMI_BLUE = "dodger_blue1"
_LOGO = f"""\
[{_KIMI_BLUE}]\
▐█▛█▛█▌
▐█████▌\
[{_KIMI_BLUE}]\
"""


def _print_welcome_info(name: str, model: str, info_items: dict[str, str]) -> None:
    head = Text.from_markup(f"[bold]Welcome to {name}![/bold]")
    help_text = Text.from_markup("[grey50]Send /help for help information.[/grey50]")

    # Use Table for precise width control
    logo = Text.from_markup(_LOGO)
    table = Table(show_header=False, show_edge=False, box=None, padding=(0, 1), expand=False)
    table.add_column(justify="left")
    table.add_column(justify="left")
    table.add_row(logo, Group(head, help_text))

    rows: list[RenderableType] = [table]

    rows.append(Text(""))  # Empty line
    rows.extend(
        Text.from_markup(f"[grey50]{key}: {value}[/grey50]") for key, value in info_items.items()
    )
    if model:
        rows.append(Text.from_markup(f"[grey50]Model: {model}[/grey50]"))
    else:
        rows.append(
            Text.from_markup(
                "[grey50]Model:[/grey50] [yellow]not set, send /setup to configure[/yellow]"
            )
        )

    if LATEST_VERSION_FILE.exists():
        from kimi_cli.constant import VERSION as current_version

        latest_version = LATEST_VERSION_FILE.read_text(encoding="utf-8").strip()
        if semver_tuple(latest_version) > semver_tuple(current_version):
            rows.append(
                Text.from_markup(
                    f"\n[yellow]New version available: {latest_version}. "
                    "Please run `uv tool upgrade kimi-cli` to upgrade.[/yellow]"
                )
            )

    console.print(
        Panel(
            Group(*rows),
            border_style=_KIMI_BLUE,
            expand=False,
            padding=(1, 2),
        )
    )<|MERGE_RESOLUTION|>--- conflicted
+++ resolved
@@ -3,10 +3,6 @@
 from collections.abc import Awaitable, Coroutine
 from typing import Any
 
-<<<<<<< HEAD
-from kosong.base.message import ContentPart, TextPart, ThinkPart, ToolCall, ToolCallPart
-=======
->>>>>>> 53c91495
 from kosong.chat_provider import APIStatusError, ChatProviderError
 from rich.console import Group, RenderableType
 from rich.panel import Panel
@@ -221,98 +217,6 @@
         task.add_done_callback(_cleanup)
         return task
 
-<<<<<<< HEAD
-    async def _visualize(self, wire: Wire):
-        """
-        A loop to consume agent events and visualize the agent behavior.
-        This loop never raise any exception except asyncio.CancelledError.
-        """
-        try:
-            # expect a StepBegin
-            assert isinstance(await wire.receive(), StepBegin)
-
-            while True:
-                # spin the moon at the beginning of each step
-                with console.status("", spinner="moon"):
-                    msg = await wire.receive()
-
-                with StepLiveView(self.soul.status) as step:
-                    # visualization loop for one step
-                    while True:
-                        match msg:
-                            case TextPart(text=text):
-                                step.append_text(text, mode="text")
-                            case ThinkPart(think=think):
-                                step.append_text(think, mode="think")
-                            case ContentPart():
-                                # TODO: support more content parts
-                                step.append_text(f"[{msg.__class__.__name__}]")
-                            case ToolCall():
-                                step.append_tool_call(msg)
-                            case ToolCallPart():
-                                step.append_tool_call_part(msg)
-                            case ToolResult():
-                                step.append_tool_result(msg)
-                            case ApprovalRequest():
-                                msg.resolve(ApprovalResponse.APPROVE)
-                                # TODO(approval): handle approval request
-                            case StatusUpdate(status=status):
-                                step.update_status(status)
-                            case _:
-                                break  # break the step loop
-                        msg = await wire.receive()
-
-                    # cleanup the step live view
-                    if isinstance(msg, StepInterrupted):
-                        step.interrupt()
-                    else:
-                        step.finish()
-
-                if isinstance(msg, StepInterrupted):
-                    # for StepInterrupted, the visualization loop should end immediately
-                    break
-
-                assert isinstance(msg, StepBegin), "expect a StepBegin"
-                # start a new step
-        except asyncio.QueueShutDown:
-            logger.debug("Visualization loop shutting down")
-
-    async def _run_meta_command(self, command_str: str):
-        parts = command_str.split(" ")
-        command_name = parts[0]
-        command_args = parts[1:]
-        command = get_meta_command(command_name)
-        if command is None:
-            console.print(f"Meta command /{command_name} not found")
-            return
-        if command.kimi_soul_only and not isinstance(self.soul, KimiSoul):
-            console.print(f"Meta command /{command_name} not supported")
-            return
-        logger.debug(
-            "Running meta command: {command_name} with args: {command_args}",
-            command_name=command_name,
-            command_args=command_args,
-        )
-        try:
-            ret = command.func(self, command_args)
-            if isinstance(ret, Awaitable):
-                await ret
-        except LLMNotSet:
-            logger.error("LLM not set")
-            console.print("[red]LLM not set, send /setup to configure[/red]")
-        except ChatProviderError as e:
-            logger.exception("LLM provider error:")
-            console.print(f"[red]LLM provider error: {e}[/red]")
-        except Reload:
-            # just propagate
-            raise
-        except BaseException as e:
-            logger.exception("Unknown error:")
-            console.print(f"[red]Unknown error: {e}[/red]")
-            raise  # re-raise unknown error
-
-=======
->>>>>>> 53c91495
 
 _KIMI_BLUE = "dodger_blue1"
 _LOGO = f"""\
