<<<<<<< HEAD
from typing import Literal
=======
import asyncio
from collections import deque
>>>>>>> 53c91495

import streamingjson
from kosong.base.message import ToolCall, ToolCallPart
from kosong.tooling import ToolError, ToolOk, ToolResult, ToolReturnType
from rich import box
from rich.console import Console, ConsoleOptions, Group, RenderableType, RenderResult
from rich.live import Live
from rich.markdown import Heading, Markdown
from rich.markup import escape
from rich.panel import Panel
from rich.spinner import Spinner
from rich.status import Status
from rich.text import Text

from kimi_cli.soul import StatusSnapshot
from kimi_cli.tools import extract_subtitle
from kimi_cli.ui.shell.console import console
from kimi_cli.ui.shell.keyboard import KeyEvent
from kimi_cli.wire.message import ApprovalRequest, ApprovalResponse


class _ToolCallDisplay:
    def __init__(self, tool_call: ToolCall):
        self._tool_name = tool_call.function.name
        self._lexer = streamingjson.Lexer()
        if tool_call.function.arguments is not None:
            self._lexer.append_string(tool_call.function.arguments)

        self._title_markup = f"Using [blue]{self._tool_name}[/blue]"
        self._subtitle = extract_subtitle(self._lexer, self._tool_name)
        self._finished = False
        self._spinner = Spinner("dots", text=self._spinner_markup)
        self.renderable: RenderableType = Group(self._spinner)

    @property
    def finished(self) -> bool:
        return self._finished

    @property
    def _spinner_markup(self) -> str:
        return self._title_markup + self._subtitle_markup

    @property
    def _subtitle_markup(self) -> str:
        subtitle = self._subtitle
        return f"[grey50]: {escape(subtitle)}[/grey50]" if subtitle else ""

    def append_args_part(self, args_part: str):
        if self.finished:
            return
        self._lexer.append_string(args_part)
        # TODO: don't extract detail if it's already stable
        new_subtitle = extract_subtitle(self._lexer, self._tool_name)
        if new_subtitle and new_subtitle != self._subtitle:
            self._subtitle = new_subtitle
            self._spinner.update(text=self._spinner_markup)

    def finish(self, result: ToolReturnType):
        """
        Finish the live display of a tool call.
        After calling this, the `renderable` property should be re-rendered.
        """
        self._finished = True
        sign = "[red]✗[/red]" if isinstance(result, ToolError) else "[green]✓[/green]"
        lines = [
            Text.from_markup(f"{sign} Used [blue]{self._tool_name}[/blue]" + self._subtitle_markup)
        ]
        if result.brief:
            lines.append(
                Text.from_markup(
                    f"  {result.brief}", style="grey50" if isinstance(result, ToolOk) else "red"
                )
            )
        self.renderable = Group(*lines)


class _ApprovalRequestDisplay:
    def __init__(self, request: ApprovalRequest):
        self.request = request
        self.options = [
            ("Approve", ApprovalResponse.APPROVE),
            ("Approve for this session", ApprovalResponse.APPROVE_FOR_SESSION),
            ("Reject, tell Kimi CLI what to do instead", ApprovalResponse.REJECT),
        ]
        self.selected_index = 0

    def render(self) -> RenderableType:
        """Render the approval menu as a panel."""
        lines = []

        # Add request details
        lines.append(
            Text(f'{self.request.sender} is requesting approval to "{self.request.description}".')
        )

        lines.append(Text(""))  # Empty line

        # Add menu options
        for i, (option_text, _) in enumerate(self.options):
            if i == self.selected_index:
                lines.append(Text(f"→ {option_text}", style="cyan"))
            else:
                lines.append(Text(f"  {option_text}", style="grey50"))

        content = Group(*lines)
        return Panel.fit(
            content,
            title="[yellow]⚠ Approval Requested[/yellow]",
            border_style="yellow",
            padding=(1, 2),
        )

    def move_up(self):
        """Move selection up."""
        self.selected_index = (self.selected_index - 1) % len(self.options)

    def move_down(self):
        """Move selection down."""
        self.selected_index = (self.selected_index + 1) % len(self.options)

    def get_selected_response(self) -> ApprovalResponse:
        """Get the approval response based on selected option."""
        return self.options[self.selected_index][1]


class StepLiveView:
    def __init__(self, status: StatusSnapshot, cancel_event: asyncio.Event | None = None):
        # message content
        self._line_buffer = Text("")
<<<<<<< HEAD
        self._line_buffer_mode: Literal["text", "think", ""] = ""
=======

        # tool call
>>>>>>> 53c91495
        self._tool_calls: dict[str, _ToolCallDisplay] = {}
        self._last_tool_call: _ToolCallDisplay | None = None

        # approval request
        self._approval_queue = deque[ApprovalRequest]()
        self._current_approval: _ApprovalRequestDisplay | None = None
        self._reject_all_following = False

        # status
        self._status_text: Text | None = Text(
            self._format_status(status), style="grey50", justify="right"
        )
        self._buffer_status: RenderableType | None = None

        # cancel event for ESC key handling
        self._cancel_event = cancel_event

    def __enter__(self):
        self._live = Live(
            self._compose(),
            console=console,
            refresh_per_second=10,
            transient=False,  # leave the last frame on the screen
            vertical_overflow="visible",
        )
        self._live.__enter__()
        return self

    def __exit__(self, exc_type, exc_value, traceback):
        self._live.__exit__(exc_type, exc_value, traceback)

    def _compose(self) -> RenderableType:
        sections = []
        if self._line_buffer:
            sections.append(self._line_buffer)
        if self._buffer_status:
            sections.append(self._buffer_status)
        for view in self._tool_calls.values():
            sections.append(view.renderable)
        if self._current_approval:
            sections.append(self._current_approval.render())
        if not sections:
            # if there's nothing to display, do not show status bar
            return Group()
        # TODO: pin status bar at the bottom
        if self._status_text:
            sections.append(self._status_text)
        return Group(*sections)

    def _push_out(self, renderable: RenderableType):
        """
        Push the renderable out of the live view to the console.
        After this, the renderable will not be changed further.
        """
        console.print(renderable)

    def append_text(self, text: str, mode: Literal["text", "think"] = "text"):
        if not text:
            # Ignore empty message
            return
        if self._line_buffer_mode != mode:
            if self._line_buffer:
                self._push_out(self._line_buffer)
                self._line_buffer.plain = ""
            # Add extra line between different modes
            self._push_out("")
            self._line_buffer_mode = mode
            match mode:
                case "text":
                    self._line_buffer.style = ""
                case "think":
                    self._line_buffer.style = "grey50"
        lines = text.split("\n")
        prev_is_empty = not self._line_buffer
        for line in lines[:-1]:
            self._push_out(self._line_buffer + line)
            self._line_buffer.plain = ""
        self._line_buffer.append(lines[-1])
        if (prev_is_empty and self._line_buffer) or (not prev_is_empty and not self._line_buffer):
            self._live.update(self._compose())

    def append_tool_call(self, tool_call: ToolCall):
        self._tool_calls[tool_call.id] = _ToolCallDisplay(tool_call)
        self._last_tool_call = self._tool_calls[tool_call.id]
        self._live.update(self._compose())

    def append_tool_call_part(self, tool_call_part: ToolCallPart):
        if not tool_call_part.arguments_part:
            return
        if self._last_tool_call is None:
            return
        self._last_tool_call.append_args_part(tool_call_part.arguments_part)

    def append_tool_result(self, tool_result: ToolResult):
        if view := self._tool_calls.get(tool_result.tool_call_id):
            view.finish(tool_result.result)
            self._live.update(self._compose())

    def request_approval(self, approval_request: ApprovalRequest) -> None:
        # If we're rejecting all following requests, reject immediately
        if self._reject_all_following:
            approval_request.resolve(ApprovalResponse.REJECT)
            return

        # Add to queue
        self._approval_queue.append(approval_request)

        # If no approval is currently being displayed, show the next one
        if self._current_approval is None:
            self._show_next_approval_request()
            self._live.update(self._compose())

    def _show_next_approval_request(self) -> None:
        """Show the next approval request from the queue."""
        if not self._approval_queue:
            return

        while self._approval_queue:
            request = self._approval_queue.popleft()
            if request.resolved:
                # skip resolved requests
                continue
            self._current_approval = _ApprovalRequestDisplay(request)
            break

    def update_status(self, status: StatusSnapshot):
        if self._status_text is None:
            return
        self._status_text.plain = self._format_status(status)

    def handle_keyboard_event(self, event: KeyEvent):
        # Handle ESC key to cancel the run
        if event == KeyEvent.ESCAPE and self._cancel_event is not None:
            self._cancel_event.set()
            return

        if not self._current_approval:
            # just ignore any keyboard event when there's no approval request
            return

        match event:
            case KeyEvent.UP:
                self._current_approval.move_up()
                self._live.update(self._compose())
            case KeyEvent.DOWN:
                self._current_approval.move_down()
                self._live.update(self._compose())
            case KeyEvent.ENTER:
                resp = self._current_approval.get_selected_response()
                self._current_approval.request.resolve(resp)
                if resp == ApprovalResponse.APPROVE_FOR_SESSION:
                    for request in self._approval_queue:
                        # approve all queued requests with the same action
                        if request.action == self._current_approval.request.action:
                            request.resolve(ApprovalResponse.APPROVE_FOR_SESSION)
                elif resp == ApprovalResponse.REJECT:
                    # one rejection should stop the step immediately
                    while self._approval_queue:
                        self._approval_queue.popleft().resolve(ApprovalResponse.REJECT)
                    self._reject_all_following = True
                self._current_approval = None
                self._show_next_approval_request()
                self._live.update(self._compose())
            case _:
                # just ignore any other keyboard event
                return

    def finish(self):
        self._current_approval = None
        for view in self._tool_calls.values():
            if not view.finished:
                # this should not happen, but just in case
                view.finish(ToolOk(output=""))
        self._live.update(self._compose())

    def interrupt(self):
        self._current_approval = None
        for view in self._tool_calls.values():
            if not view.finished:
                view.finish(ToolError(message="", brief="Interrupted"))
        self._live.update(self._compose())

    @staticmethod
    def _format_status(status: StatusSnapshot) -> str:
        bounded = max(0.0, min(status.context_usage, 1.0))
        return f"context: {bounded:.1%}"


class StepLiveViewWithMarkdown(StepLiveView):
    # TODO: figure out a streaming implementation for this

    def __init__(self, status: StatusSnapshot, cancel_event: asyncio.Event | None = None):
        super().__init__(status, cancel_event)
        self._pending_markdown_parts: list[str] = []
        self._buffer_status_active = False
        self._buffer_status_obj: Status | None = None

    def append_text(self, text: str):
        if not self._pending_markdown_parts:
            self._show_thinking_status()
        self._pending_markdown_parts.append(text)

    def append_tool_call(self, tool_call: ToolCall):
        self._flush_markdown()
        super().append_tool_call(tool_call)

    def finish(self):
        self._flush_markdown()
        super().finish()

    def interrupt(self):
        self._flush_markdown()
        super().interrupt()

    def __exit__(self, exc_type, exc_value, traceback):
        self._flush_markdown()
        return super().__exit__(exc_type, exc_value, traceback)

    def _flush_markdown(self):
        self._hide_thinking_status()
        if not self._pending_markdown_parts:
            return
        markdown_text = "".join(self._pending_markdown_parts)
        self._pending_markdown_parts.clear()
        if markdown_text.strip():
            self._push_out(_LeftAlignedMarkdown(markdown_text, justify="left"))

    def _show_thinking_status(self):
        if self._buffer_status_active:
            return
        self._buffer_status_active = True
        self._line_buffer.plain = ""
        self._buffer_status_obj = Status("Thinking...", console=console, spinner="dots")
        self._buffer_status = self._buffer_status_obj.renderable
        self._live.update(self._compose())

    def _hide_thinking_status(self):
        if not self._buffer_status_active:
            return
        self._buffer_status_active = False
        if self._buffer_status_obj is not None:
            self._buffer_status_obj.stop()
        self._buffer_status = None
        self._buffer_status_obj = None
        self._live.update(self._compose())


class _LeftAlignedHeading(Heading):
    """Heading element with left-aligned content."""

    def __rich_console__(self, console: Console, options: ConsoleOptions) -> RenderResult:
        text = self.text
        text.justify = "left"
        if self.tag == "h2":
            text.stylize("bold")
        if self.tag == "h1":
            yield Panel(text, box=box.HEAVY, style="markdown.h1.border")
        else:
            if self.tag == "h2":
                yield Text("")
            yield text


class _LeftAlignedMarkdown(Markdown):
    """Markdown renderer that left-aligns headings."""

    elements = dict(Markdown.elements)
    elements["heading_open"] = _LeftAlignedHeading<|MERGE_RESOLUTION|>--- conflicted
+++ resolved
@@ -1,9 +1,7 @@
-<<<<<<< HEAD
-from typing import Literal
-=======
 import asyncio
 from collections import deque
->>>>>>> 53c91495
+
+from typing import Literal
 
 import streamingjson
 from kosong.base.message import ToolCall, ToolCallPart
@@ -133,12 +131,9 @@
     def __init__(self, status: StatusSnapshot, cancel_event: asyncio.Event | None = None):
         # message content
         self._line_buffer = Text("")
-<<<<<<< HEAD
-        self._line_buffer_mode: Literal["text", "think", ""] = ""
-=======
+        self._last_text_mode: Literal["text", "think", ""] = ""
 
         # tool call
->>>>>>> 53c91495
         self._tool_calls: dict[str, _ToolCallDisplay] = {}
         self._last_tool_call: _ToolCallDisplay | None = None
 
@@ -199,13 +194,13 @@
         if not text:
             # Ignore empty message
             return
-        if self._line_buffer_mode != mode:
+        if self._last_text_mode != mode:
             if self._line_buffer:
                 self._push_out(self._line_buffer)
                 self._line_buffer.plain = ""
             # Add extra line between different modes
             self._push_out("")
-            self._line_buffer_mode = mode
+            self._last_text_mode = mode
             match mode:
                 case "text":
                     self._line_buffer.style = ""
@@ -336,7 +331,15 @@
         self._buffer_status_active = False
         self._buffer_status_obj: Status | None = None
 
-    def append_text(self, text: str):
+    def append_text(self, text: str, mode: Literal["text", "think"] = "text"):
+        if not text:
+            # Ignore empty message
+            return
+        if self._last_text_mode != mode:
+            self._flush_markdown()
+            # Add extra line between different modes
+            self._push_out("")
+            self._last_text_mode = mode
         if not self._pending_markdown_parts:
             self._show_thinking_status()
         self._pending_markdown_parts.append(text)
@@ -364,7 +367,7 @@
         markdown_text = "".join(self._pending_markdown_parts)
         self._pending_markdown_parts.clear()
         if markdown_text.strip():
-            self._push_out(_LeftAlignedMarkdown(markdown_text, justify="left"))
+            self._push_out(_LeftAlignedMarkdown(markdown_text, justify="left", style="grey50" if self._last_text_mode == "think" else "none"))
 
     def _show_thinking_status(self):
         if self._buffer_status_active:
