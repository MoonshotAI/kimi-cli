--- conflicted
+++ resolved
@@ -186,11 +186,7 @@
     path: Path, args: dict[str, str], builtin_args: BuiltinSystemPromptArgs
 ) -> str:
     logger.info("Loading system prompt: {path}", path=path)
-<<<<<<< HEAD
     system_prompt = path.read_text(encoding="utf-8").strip()
-=======
-    system_prompt = path.read_text().strip()
->>>>>>> 9419ef8f
     logger.debug(
         "Substituting system prompt with builtin args: {builtin_args}, spec args: {spec_args}",
         builtin_args=builtin_args,
@@ -265,10 +261,6 @@
     for path in paths:
         if path.is_file():
             logger.info("Loaded agents.md: {path}", path=path)
-<<<<<<< HEAD
             return path.read_text(encoding="utf-8").strip()
-=======
-            return path.read_text().strip()
->>>>>>> 9419ef8f
     logger.info("No AGENTS.md found in {work_dir}", work_dir=work_dir)
     return None